import doctest
from io import BytesIO, UnsupportedOperation
from pathlib import Path
from unittest import mock
from tempfile import TemporaryDirectory
<<<<<<< HEAD
=======
import os
import sys
>>>>>>> a341a91c

import pytest
import responses
from fs import open_fs, errors

import cumulusci
from cumulusci.utils import fileutils, temporary_dir
<<<<<<< HEAD
from cumulusci.utils.fileutils import load_from_source, cleanup_org_cache_dirs
from cumulusci.core.config import OrgConfig
=======
from cumulusci.utils.fileutils import (
    load_from_source,
    open_fs_resource,
    FSResource,
)
>>>>>>> a341a91c


class TestFileutils:
    @responses.activate
    @mock.patch("urllib.request.urlopen")
    def test_docstrings(self, urlopen):
        pretend_html = b"<!DOCTYPE HTML ...blah blah blah"
        responses.add("GET", "http://www.salesforce.com/", body=pretend_html)
        fake_http_stream = BytesIO(pretend_html)
        fake_http_stream.url = "https://www.salesforce.com/"
        urlopen.return_value = fake_http_stream
        try:
            doctest.testmod(fileutils, raise_on_error=True, verbose=True)
        except doctest.DocTestFailure as e:
            print("Got")
            print(str(e.got))
            raise

    def test_binary_becomes_string(self):
        with load_from_source(BytesIO(b"foo")) as (path, file):
            data = file.read()
            assert isinstance(data, str)
            assert data == "foo"

    def test_writable_file_throws(self):
        with temporary_dir():
            with open("writable", "wt") as t:
                with pytest.raises(UnsupportedOperation):
                    with load_from_source(t) as (filename, data):
                        pass

    @responses.activate
    def test_load_from_url(self):
        html = "<!DOCTYPE HTML ..."
        responses.add("GET", "http://www.salesforce.com", body=html)
        with load_from_source("http://www.salesforce.com") as (filename, data):
            assert data.read() == html

    def test_load_from_Path(self):
        p = Path(cumulusci.__file__).parent / "cumulusci.yml"
        with load_from_source(p) as (filename, data):
            assert "tasks:" in data.read()

    def test_load_from_path_string(self):
        p = Path(cumulusci.__file__).parent / "cumulusci.yml"
        with load_from_source(str(p)) as (filename, data):
            assert "tasks:" in data.read()

<<<<<<< HEAD

def _touch_test_org_file(directory):
    org_dir = directory / "orginfo/something.something.saleforce.com"
    org_dir.mkdir(parents=True)
    (org_dir / "testfile.json").touch()
    return org_dir


class TestCleanupCacheDir:
    def test_cleanup_cache_dir(self):
        keychain = mock.Mock()
        keychain.list_orgs.return_value = ["qa", "dev"]
        org = mock.Mock()
        org.config.get.return_value = "http://foo.my.salesforce.com/"
        keychain.get_org.return_value = org
        project_config = mock.Mock()
        with TemporaryDirectory() as temp_for_global:
            keychain.global_config_dir = Path(temp_for_global)
            global_org_dir = _touch_test_org_file(keychain.global_config_dir)
            with TemporaryDirectory() as temp_for_project:
                cache_dir = project_config.project_cache_dir = Path(temp_for_project)
                project_org_dir = _touch_test_org_file(cache_dir)
                with mock.patch("cumulusci.utils.fileutils.rmtree") as rmtree:
                    cleanup_org_cache_dirs(keychain, project_config)
                    rmtree.assert_has_calls(
                        [mock.call(global_org_dir), mock.call(project_org_dir)],
                        any_order=True,
                    )

    def test_cleanup_cache_dir_nothing_to_cleanup(self):
        keychain = mock.Mock()
        keychain.list_orgs.return_value = ["qa", "dev"]
        org = OrgConfig(
            config={"instance_url": "http://foo.my.salesforce.com/"},
            name="qa",
            keychain=keychain,
            global_org=False,
        )
        keychain.get_org.return_value = org
        project_config = mock.Mock()
        with TemporaryDirectory() as temp_for_global:
            keychain.global_config_dir = Path(temp_for_global)
            with TemporaryDirectory() as temp_for_project:
                cache_dir = project_config.project_cache_dir = Path(temp_for_project)
                org_dir = cache_dir / "orginfo/foo.my.salesforce.com"
                org_dir.mkdir(parents=True)
                (org_dir / "schema.json").touch()
                with mock.patch("cumulusci.utils.fileutils.rmtree") as rmtree:
                    cleanup_org_cache_dirs(keychain, project_config)
                    assert not rmtree.mock_calls, rmtree.mock_calls
=======
    def test_load_from_open_file(self):
        p = Path(cumulusci.__file__).parent / "cumulusci.yml"
        with open(p) as f:
            with load_from_source(f) as (filename, data):
                assert "tasks:" in data.read()
                assert str(p) == filename

    def test_load_from_fs_resource(self):
        p = Path(cumulusci.__file__).parent / "cumulusci.yml"
        with open_fs_resource(p) as p2:
            with load_from_source(p2) as (filename, data):
                assert "tasks:" in data.read()


class _TestFSResourceShared:
    file = Path(__file__)

    def test_resource_exists_abspath(self):
        abspath = os.path.abspath(self.file)
        with open_fs_resource(abspath) as resource:
            assert resource.exists()
            assert str(resource.getsyspath()) == abspath

    def test_resource_does_not_exist(self):
        abspath = os.path.abspath(self.file)
        with open_fs_resource(abspath + "xyzzy") as resource:
            assert not resource.exists()
            assert abspath + "xyzzy" in resource

    def test_resource_exists_pathlib_abspath(self):
        abspath = os.path.abspath(self.file)
        with open_fs_resource(Path(abspath)) as resource:
            assert resource.exists()
            assert abspath in resource

    def test_resource_doesnt_exist_pathlib_abspath(self):
        abspath = os.path.abspath(self.file)
        with open_fs_resource(Path(abspath + "xyzzy")) as resource:
            assert not resource.exists()
            assert abspath + "xyzzy" in resource

    def test_resource_exists_url_abspath(self):
        abspath = os.path.abspath(self.file)
        url = f"file://{abspath}"
        with open_fs_resource(url) as resource:
            assert resource.exists()
            assert abspath in resource

    def test_resource_as_str(self):
        abspath = os.path.abspath(self.file)
        with open_fs_resource(Path(abspath)) as resource:
            assert "file://" in repr(resource)

    def test_join_paths(self):
        parent = Path(self.file).parent
        with open_fs_resource(parent) as resource:
            this_file = resource / self.file.name
            assert this_file.exists()

    def test_clone_fsresource(self):
        abspath = os.path.abspath(self.file)
        with open_fs_resource(Path(abspath)) as resource:
            with open_fs_resource(resource) as resource2:
                assert abspath in str(resource2)

    def test_load_from_file_system(self):
        abspath = os.path.abspath(self.file)
        fs = open_fs("/")
        with open_fs_resource(abspath, fs) as f:
            assert abspath in str(f)

    def test_windows_path(self):
        abspath = "c:\\foo\\bar"
        with open_fs_resource(abspath) as f:
            if sys.platform == "win32":
                assert "c:\\foo\\bar" == str(f.getsyspath()), str(f.getsyspath())


class TestFSResource(_TestFSResourceShared):
    def test_resource_exists_relpath(self):
        relpath = os.path.relpath(self.file)
        with open_fs_resource(relpath) as resource:
            assert resource.exists()
            assert (
                str(Path(resource.getsyspath()).relative_to(Path(".").absolute()))
                == relpath
            )

    def test_resource_doesnt_exist_relpath(self):
        relpath = os.path.relpath(self.file)
        with open_fs_resource(relpath + "xyzzy") as resource:
            assert not resource.exists()
            assert relpath + "xyzzy" in resource

    def test_resource_exists_pathlib_relpath(self):
        relpath = os.path.relpath(self.file)
        with open_fs_resource(Path(relpath)) as resource:
            assert resource.exists()
            assert relpath in resource

    def test_resource_exists_url_relpath(self):
        relpath = os.path.relpath(self.file)
        url = f"file://{relpath}"
        with open_fs_resource(url) as resource:
            assert resource.exists()
            assert relpath in resource

    def test_resource_test_resource_doesnt_exist_pathlib_relpath(self):
        relpath = os.path.relpath(self.file)
        with open_fs_resource(Path(relpath + "xyzzy")) as resource:
            assert not resource.exists()
            assert relpath + "xyzzy" in resource


class TestFSResourceTempdir(_TestFSResourceShared):
    def setup(self):
        self.tempdir = TemporaryDirectory()
        self.file = Path(self.tempdir.name) / "testfile.txt"
        self.file.touch()

    def teardown(self):
        self.tempdir.cleanup()

    def test_copy_to(self):
        abspath = os.path.abspath(self.file)
        with open_fs_resource(abspath) as f:
            f.copy_to(abspath + ".bak")
            assert Path(abspath + ".bak").exists()
            f.copy_to(Path(abspath + ".bak2"))
            assert Path(abspath + ".bak2").exists()
            f.copy_to(FSResource.new(abspath + ".bak3"))
            assert Path(abspath + ".bak3").exists()

    def test_mkdir_rmdir(self):
        abspath = Path(self.tempdir.name) / "doesnotexist"
        assert not abspath.exists()
        with open_fs_resource(abspath) as f:
            f.mkdir()
            assert abspath.exists()
            f.mkdir(exist_ok=True)
            f.rmdir()

        abspath = abspath / "foo" / "bar" / "baz"
        assert not abspath.exists()
        with open_fs_resource(abspath) as f:
            f.mkdir(parents=True)
            f.mkdir(parents=True, exist_ok=True)
            f.mkdir(parents=False, exist_ok=True)
            assert abspath.exists()

            with pytest.raises(errors.DirectoryExists):
                f.mkdir(parents=False, exist_ok=False)
            f.rmdir()

    def test_open_for_write(self):
        abspath = Path(self.tempdir.name) / "blah"
        with open_fs_resource(abspath) as fs:
            fs.mkdir()
            newfile = fs / "newfile"
            with newfile.open("w") as f:
                f.write("xyzzy")

            with newfile.open("r") as f:
                assert f.read() == "xyzzy"


class TestFSResourceError:
    def test_fs_resource_init_error(self):
        with pytest.raises(NotImplementedError):
            FSResource()
>>>>>>> a341a91c
<|MERGE_RESOLUTION|>--- conflicted
+++ resolved
@@ -3,11 +3,8 @@
 from pathlib import Path
 from unittest import mock
 from tempfile import TemporaryDirectory
-<<<<<<< HEAD
-=======
 import os
 import sys
->>>>>>> a341a91c
 
 import pytest
 import responses
@@ -15,16 +12,11 @@
 
 import cumulusci
 from cumulusci.utils import fileutils, temporary_dir
-<<<<<<< HEAD
-from cumulusci.utils.fileutils import load_from_source, cleanup_org_cache_dirs
-from cumulusci.core.config import OrgConfig
-=======
 from cumulusci.utils.fileutils import (
     load_from_source,
     open_fs_resource,
     FSResource,
 )
->>>>>>> a341a91c
 
 
 class TestFileutils:
@@ -73,58 +65,6 @@
         with load_from_source(str(p)) as (filename, data):
             assert "tasks:" in data.read()
 
-<<<<<<< HEAD
-
-def _touch_test_org_file(directory):
-    org_dir = directory / "orginfo/something.something.saleforce.com"
-    org_dir.mkdir(parents=True)
-    (org_dir / "testfile.json").touch()
-    return org_dir
-
-
-class TestCleanupCacheDir:
-    def test_cleanup_cache_dir(self):
-        keychain = mock.Mock()
-        keychain.list_orgs.return_value = ["qa", "dev"]
-        org = mock.Mock()
-        org.config.get.return_value = "http://foo.my.salesforce.com/"
-        keychain.get_org.return_value = org
-        project_config = mock.Mock()
-        with TemporaryDirectory() as temp_for_global:
-            keychain.global_config_dir = Path(temp_for_global)
-            global_org_dir = _touch_test_org_file(keychain.global_config_dir)
-            with TemporaryDirectory() as temp_for_project:
-                cache_dir = project_config.project_cache_dir = Path(temp_for_project)
-                project_org_dir = _touch_test_org_file(cache_dir)
-                with mock.patch("cumulusci.utils.fileutils.rmtree") as rmtree:
-                    cleanup_org_cache_dirs(keychain, project_config)
-                    rmtree.assert_has_calls(
-                        [mock.call(global_org_dir), mock.call(project_org_dir)],
-                        any_order=True,
-                    )
-
-    def test_cleanup_cache_dir_nothing_to_cleanup(self):
-        keychain = mock.Mock()
-        keychain.list_orgs.return_value = ["qa", "dev"]
-        org = OrgConfig(
-            config={"instance_url": "http://foo.my.salesforce.com/"},
-            name="qa",
-            keychain=keychain,
-            global_org=False,
-        )
-        keychain.get_org.return_value = org
-        project_config = mock.Mock()
-        with TemporaryDirectory() as temp_for_global:
-            keychain.global_config_dir = Path(temp_for_global)
-            with TemporaryDirectory() as temp_for_project:
-                cache_dir = project_config.project_cache_dir = Path(temp_for_project)
-                org_dir = cache_dir / "orginfo/foo.my.salesforce.com"
-                org_dir.mkdir(parents=True)
-                (org_dir / "schema.json").touch()
-                with mock.patch("cumulusci.utils.fileutils.rmtree") as rmtree:
-                    cleanup_org_cache_dirs(keychain, project_config)
-                    assert not rmtree.mock_calls, rmtree.mock_calls
-=======
     def test_load_from_open_file(self):
         p = Path(cumulusci.__file__).parent / "cumulusci.yml"
         with open(p) as f:
@@ -294,5 +234,4 @@
 class TestFSResourceError:
     def test_fs_resource_init_error(self):
         with pytest.raises(NotImplementedError):
-            FSResource()
->>>>>>> a341a91c
+            FSResource()