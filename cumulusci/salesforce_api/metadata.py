"""
python interface to the Salesforce Metadata API
based on mrbelvedere/mpinstaller/mdapi.py
"""

# TO DO
#   - add docstrings
#   - parse dates from SOAP response
#   - use format() instead of %
#   - look at https://github.com/rholder/retrying

from __future__ import unicode_literals
from builtins import str
from future import standard_library

standard_library.install_aliases()
import base64
<<<<<<< HEAD
import http.client
=======

# import dateutil.parser
import httplib
>>>>>>> f5fc8997
import re
import time
from xml.dom.minidom import parseString
from xml.sax.saxutils import escape
from zipfile import ZipFile
import io

import requests

from cumulusci.salesforce_api import soap_envelopes
from cumulusci.core.exceptions import ApexTestException
from cumulusci.utils import zip_subfolder
from cumulusci.salesforce_api.exceptions import MetadataComponentFailure
from cumulusci.salesforce_api.exceptions import MetadataApiError


class BaseMetadataApiCall(object):
    check_interval = 1
    soap_envelope_start = None
    soap_envelope_status = None
    soap_envelope_result = None
    soap_action_start = None
    soap_action_status = None
    soap_action_result = None

    def __init__(self, task, api_version=None):
        # the cumulucci context object contains logger, oauth, ID, secret, etc
        self.task = task
        self.status = None
        self.check_num = 1
        self.api_version = (
            api_version
            if api_version
            else task.project_config.project__package__api_version
        )

    def __call__(self):
        self.task.logger.info("Pending")
        response = self._get_response()
        if self.status != "Failed":
            return self._process_response(response)

    def _build_endpoint_url(self):
        # Parse org id from id which ends in /ORGID/USERID
        org_id = self.task.org_config.org_id
        # If "My Domain" is configured in the org, the instance_url needs to be
        # parsed differently
        instance_url = self.task.org_config.instance_url
        if instance_url.find(".my.salesforce.com") != -1:
            # Parse instance_url with My Domain configured
            # URL will be in the format
            # https://name--name.na11.my.salesforce.com and should be
            # https://na11.salesforce.com
            instance_url = re.sub(
                r"https://.*\.(\w+)\.my\.salesforce\.com",
                r"https://\1.salesforce.com",
                instance_url,
            )
        # Build the endpoint url from the instance_url
        endpoint = "{}/services/Soap/m/{}/{}".format(
            instance_url, self.api_version, org_id
        )
        return endpoint

    def _build_envelope_result(self):
        if self.soap_envelope_result:
            return self.soap_envelope_result.format(process_id=self.process_id)

    def _build_envelope_start(self):
        if self.soap_envelope_start:
            return self.soap_envelope_start.format(api_version=self.api_version)

    def _build_envelope_status(self):
        if self.soap_envelope_status:
            return self.soap_envelope_status.format(process_id=self.process_id)

    def _build_headers(self, action, message):
        return {
            "Content-Type": "text/xml; charset=UTF-8",
            "Content-Length": str(len(message)),
            "SOAPAction": action,
        }

    def _call_mdapi(self, headers, envelope, refresh=None):
        # Insert the session id
        session_id = self.task.org_config.access_token
        auth_envelope = envelope.replace("###SESSION_ID###", session_id)
        response = requests.post(
<<<<<<< HEAD
            self._build_endpoint_url(),
            headers=headers,
            data=auth_envelope.encode("utf-8"),
        )
        faultcode = parseString(response.text).getElementsByTagName("faultcode")
=======
            self._build_endpoint_url(), headers=headers, data=auth_envelope
        )
        faultcode = parseString(response.content).getElementsByTagName("faultcode")
>>>>>>> f5fc8997
        # refresh = False can be passed to prevent a loop if refresh fails
        if refresh is None:
            refresh = True
        if faultcode:
            return self._handle_soap_error(headers, envelope, refresh, response)
        return response

    def _get_element_value(self, dom, tag):
        result = dom.getElementsByTagName(tag)
        if result and result[0].firstChild:
            return result[0].firstChild.nodeValue

    def _get_check_interval(self):
        return self.check_interval * ((self.check_num // 3) + 1)

    def _get_response(self):
        if not self.soap_envelope_start:
            raise NotImplementedError("No soap_start template was provided")
        # Start the call
        envelope = self._build_envelope_start()
<<<<<<< HEAD
=======
        envelope = envelope.encode("utf-8")
>>>>>>> f5fc8997
        headers = self._build_headers(self.soap_action_start, envelope)
        response = self._call_mdapi(headers, envelope)
        # If no status envelope is configured, return the response directly
        if not self.soap_envelope_status:
            return response
        # Process the response to set self.process_id with the process id
        # started
        response = self._process_response_start(response)
        # Check the status if configured
        if self.soap_envelope_status:
            while self.status not in ["Done", "Failed"]:
                # Check status in a loop until done
                envelope = self._build_envelope_status()
<<<<<<< HEAD
=======
                envelope = envelope.encode("utf-8")
>>>>>>> f5fc8997
                headers = self._build_headers(self.soap_action_status, envelope)
                response = self._call_mdapi(headers, envelope)
                response = self._process_response_status(response)

                # start increasing the check interval progressively to handle long pending jobs
                check_interval = self._get_check_interval()
                self.check_num += 1

                time.sleep(check_interval)
            # Fetch the final result and return
            if self.soap_envelope_result:
                envelope = self._build_envelope_result()
<<<<<<< HEAD
=======
                envelope = envelope.encode("utf-8")
>>>>>>> f5fc8997
                headers = self._build_headers(self.soap_action_result, envelope)
                response = self._call_mdapi(headers, envelope)
            else:
                return response
        return response

    def _handle_soap_error(self, headers, envelope, refresh, response):
<<<<<<< HEAD
        faultcode = parseString(response.text).getElementsByTagName("faultcode")
        if faultcode:
            faultcode = faultcode[0].firstChild.nodeValue
        faultstring = parseString(response.text).getElementsByTagName("faultstring")
        if faultstring:
            faultstring = faultstring[0].firstChild.nodeValue
        else:
            faultstring = response.text
=======
        faultcode = parseString(response.content).getElementsByTagName("faultcode")
        if faultcode:
            faultcode = faultcode[0].firstChild.nodeValue
        faultstring = parseString(response.content).getElementsByTagName("faultstring")
        if faultstring:
            faultstring = faultstring[0].firstChild.nodeValue
        else:
            faultstring = response.content
>>>>>>> f5fc8997
        if (
            faultcode == "sf:INVALID_SESSION_ID"
            and self.task.org_config
            and self.task.org_config.refresh_token
        ):
            # Attempt to refresh token and recall request
            if refresh:
                self.task.org_config.refresh_oauth_token(
                    self.task.project_config.keychain
                )
                return self._call_mdapi(headers, envelope, refresh=False)
        # Log the error
        message = "{}: {}".format(faultcode, faultstring)
        self._set_status("Failed", message)
        raise MetadataApiError(message, response)

    def _process_response(self, response):
        return response.text

    def _process_response_start(self, response):
<<<<<<< HEAD
        if response.status_code == http.client.INTERNAL_SERVER_ERROR:
            raise MetadataApiError(
                "HTTP ERROR {}: {}".format(response.status_code, response.text),
                response,
            )
        ids = parseString(response.text).getElementsByTagName("id")
=======
        if response.status_code == httplib.INTERNAL_SERVER_ERROR:
            raise MetadataApiError(
                "HTTP ERROR {}: {}".format(response.status_code, response.content),
                response,
            )
        ids = parseString(response.content).getElementsByTagName("id")
>>>>>>> f5fc8997
        if ids:
            self.process_id = ids[0].firstChild.nodeValue
        return response

    def _process_response_status(self, response):
<<<<<<< HEAD
        if response.status_code == http.client.INTERNAL_SERVER_ERROR:
            raise MetadataApiError(
                "HTTP ERROR {}: {}".format(response.status_code, response.text),
                response,
            )
        resp_xml = parseString(response.text)
=======
        if response.status_code == httplib.INTERNAL_SERVER_ERROR:
            raise MetadataApiError(
                "HTTP ERROR {}: {}".format(response.status_code, response.content),
                response,
            )
        resp_xml = parseString(response.content)
>>>>>>> f5fc8997
        done = resp_xml.getElementsByTagName("done")
        if done:
            if done[0].firstChild.nodeValue == "true":
                self._set_status("Done")
            else:
                state_detail = resp_xml.getElementsByTagName("stateDetail")
                if state_detail:
                    log = state_detail[0].firstChild.nodeValue
                    self._set_status("InProgress", log)
                    self.check_num = 1
                elif self.status == "InProgress":
                    self.check_num = 1
                    self._set_status(
                        "InProgress",
                        "next check in {} seconds".format(self._get_check_interval()),
                    )
                else:
                    self._set_status(
                        "Pending",
                        "next check in {} seconds".format(self._get_check_interval()),
                    )
        else:
            # If no done element was in the xml, fail logging the entire SOAP
            # envelope as the log
<<<<<<< HEAD
            self._set_status("Failed", response.text, response=response)
=======
            self._set_status("Failed", response.content, response=response)
>>>>>>> f5fc8997
        return response

    def _set_status(self, status, log=None, level=None, response=None):
        if not level:
            level = "info"
            if status == "Failed":
                level = "error"
        logger = getattr(self.task.logger, level)
        self.status = status
        if log:
            logger("[{}]: {}".format(status, log))
        else:
            logger("[{}]".format(status))


class ApiRetrieveUnpackaged(BaseMetadataApiCall):
    check_interval = 1
    soap_envelope_start = soap_envelopes.RETRIEVE_UNPACKAGED
    soap_envelope_status = soap_envelopes.CHECK_STATUS
    soap_envelope_result = soap_envelopes.CHECK_RETRIEVE_STATUS
    soap_action_start = "retrieve"
    soap_action_status = "checkStatus"
    soap_action_result = "checkRetrieveStatus"

    def __init__(self, task, package_xml, api_version):
        super(ApiRetrieveUnpackaged, self).__init__(task, api_version)
        self.package_xml = package_xml
        self._clean_package_xml()

    def _clean_package_xml(self):
        self.package_xml = re.sub("<\?xml.*\?>", "", self.package_xml)
        self.package_xml = re.sub("<Package.*>", "", self.package_xml, 1)
        self.package_xml = re.sub("</Package>", "", self.package_xml, 1)
        self.package_xml = re.sub("\n", "", self.package_xml)
        self.package_xml = re.sub(" +<", "<", self.package_xml)

    def _build_envelope_start(self):
        return self.soap_envelope_start.format(
            api_version=self.api_version, package_xml=self.package_xml
        )

    def _process_response(self, response):
        # Parse the metadata zip file from the response
<<<<<<< HEAD
        zipstr = parseString(response.text).getElementsByTagName("zipFile")
        if zipstr:
            zipstr = zipstr[0].firstChild.nodeValue
        zipstringio = io.BytesIO(base64.b64decode(zipstr))
=======
        zipstr = parseString(response.content).getElementsByTagName("zipFile")
        if zipstr:
            zipstr = zipstr[0].firstChild.nodeValue
        zipstringio = StringIO.StringIO(base64.b64decode(zipstr))
>>>>>>> f5fc8997
        zipfile = ZipFile(zipstringio, "r")
        zipfile = zip_subfolder(zipfile, "unpackaged")
        return zipfile


class ApiRetrieveInstalledPackages(BaseMetadataApiCall):
    check_interval = 1
    soap_envelope_start = soap_envelopes.RETRIEVE_INSTALLEDPACKAGE
    soap_envelope_status = soap_envelopes.CHECK_STATUS
    soap_envelope_result = soap_envelopes.CHECK_RETRIEVE_STATUS
    soap_action_start = "retrieve"
    soap_action_status = "checkStatus"
    soap_action_result = "checkRetrieveStatus"

    def __init__(self, task):
        super(ApiRetrieveInstalledPackages, self).__init__(task)
        self.packages = {}

    def _process_response(self, response):
        # Parse the metadata zip file from the response
<<<<<<< HEAD
        zipstr = parseString(response.text).getElementsByTagName("zipFile")
=======
        zipstr = parseString(response.content).getElementsByTagName("zipFile")
>>>>>>> f5fc8997
        if zipstr:
            zipstr = zipstr[0].firstChild.nodeValue
        else:
            return self.packages
<<<<<<< HEAD
        zipstringio = io.BytesIO(base64.b64decode(zipstr))
=======
        zipstringio = StringIO.StringIO(base64.b64decode(zipstr))
>>>>>>> f5fc8997
        zipfile = ZipFile(zipstringio, "r")
        # Loop through all files in the zip skipping anything other than
        # InstalledPackages
        for path in zipfile.namelist():
            if not path.endswith(".installedPackage"):
                continue
            namespace = path.split("/")[-1].split(".")[0]
            version = parseString(zipfile.open(path).read()).getElementsByTagName(
                "versionNumber"
            )
            if version:
                version = version[0].firstChild.nodeValue
            self.packages[namespace] = version
        return self.packages


class ApiRetrievePackaged(BaseMetadataApiCall):
    check_interval = 1
    soap_envelope_start = soap_envelopes.RETRIEVE_PACKAGED
    soap_envelope_status = soap_envelopes.CHECK_STATUS
    soap_envelope_result = soap_envelopes.CHECK_RETRIEVE_STATUS
    soap_action_start = "retrieve"
    soap_action_status = "checkStatus"
    soap_action_result = "checkRetrieveStatus"

    def __init__(self, task, package_name, api_version):
        super(ApiRetrievePackaged, self).__init__(task, api_version)
        self.package_name = package_name

    def _build_envelope_start(self):
        return self.soap_envelope_start.format(
            api_version=self.api_version, package_name=escape(self.package_name)
        )

    def _process_response(self, response):
        # Parse the metadata zip file from the response
<<<<<<< HEAD
        zipstr = parseString(response.text).getElementsByTagName("zipFile")
        if zipstr:
            zipstr = zipstr[0].firstChild.nodeValue
        zipstringio = io.BytesIO(base64.b64decode(zipstr))
=======
        zipstr = parseString(response.content).getElementsByTagName("zipFile")
        if zipstr:
            zipstr = zipstr[0].firstChild.nodeValue
        zipstringio = StringIO.StringIO(base64.b64decode(zipstr))
>>>>>>> f5fc8997
        zipfile = ZipFile(zipstringio, "r")
        return zipfile


class ApiDeploy(BaseMetadataApiCall):
    soap_envelope_start = soap_envelopes.DEPLOY
    soap_envelope_status = soap_envelopes.CHECK_DEPLOY_STATUS
    soap_action_start = "deploy"
    soap_action_status = "checkDeployStatus"

    def __init__(self, task, package_zip, purge_on_delete=None, api_version=None):
        super(ApiDeploy, self).__init__(task, api_version)
        if purge_on_delete is None:
            purge_on_delete = True
        self._set_purge_on_delete(purge_on_delete)
        self.package_zip = package_zip

    def _set_purge_on_delete(self, purge_on_delete):
        if purge_on_delete == False or purge_on_delete == "false":
            self.purge_on_delete = "false"
        else:
            self.purge_on_delete = "true"
        # Disable purge on delete entirely for non sandbox or DE orgs as it is
        # not allowed
        # FIXME: To implement this, the task needs to be able to provide the org_type
        # org_type = self.task.org_config.org_type
        # if org_type.find('Sandbox') == -1 and org_type != 'Developer Edition':
        #    self.purge_on_delete = 'false'

    def _build_envelope_start(self):
        if self.package_zip:
            return self.soap_envelope_start.format(
                package_zip=self.package_zip,
                purge_on_delete=self.purge_on_delete,
                api_version=self.api_version,
            )

    def _process_response(self, response):
<<<<<<< HEAD
        status = parseString(response.text).getElementsByTagName("status")
=======
        status = parseString(response.content).getElementsByTagName("status")
>>>>>>> f5fc8997
        if status:
            status = status[0].firstChild.nodeValue
        else:
            # If no status element is in the result xml, return fail and log
            # the entire SOAP envelope in the log
<<<<<<< HEAD
            self._set_status("Failed", response.text)
=======
            self._set_status("Failed", response.content)
>>>>>>> f5fc8997
            return self.status
        # Only done responses should be passed so we need to handle any status
        # related to done
        if status in ["Succeeded", "SucceededPartial"]:
            self._set_status("Success", status)
        else:
            # If failed, parse out the problem text and raise appropriate exception
            messages = []
            resp_xml = parseString(response.text)

            component_failures = resp_xml.getElementsByTagName("componentFailures")
            for component_failure in component_failures:
                failure_info = {
                    "component_type": None,
                    "file_name": None,
                    "line_num": None,
                    "column_num": None,
                    "problem": component_failure.getElementsByTagName("problem")[
                        0
                    ].firstChild.nodeValue,
                    "problem_type": component_failure.getElementsByTagName(
                        "problemType"
                    )[0].firstChild.nodeValue,
                }
                failure_info["component_type"] = self._get_element_value(
                    component_failure, "componentType"
                )
                full_name = self._get_element_value(component_failure, "fullName")
                file_name = self._get_element_value(component_failure, "fileName")
                failure_info["file_name"] = full_name or file_name
                failure_info["line_num"] = self._get_element_value(
                    component_failure, "lineNumber"
                )
                failure_info["column_num"] = self._get_element_value(
                    component_failure, "columnNumber"
                )

                created = (
                    component_failure.getElementsByTagName("created")[
                        0
                    ].firstChild.nodeValue
                    == "true"
                )
                deleted = (
                    component_failure.getElementsByTagName("deleted")[
                        0
                    ].firstChild.nodeValue
                    == "true"
                )
                failure_info["action"] = self._get_action(created, deleted)

                if failure_info["file_name"] and failure_info["line_num"]:
                    messages.append(
                        "{action} of {component_type} {file_name}: {problem_type} on line {line_num}, col {column_num}: {problem}".format(
                            **failure_info
                        )
                    )
                elif failure_info["file_name"]:
                    messages.append(
                        "{action} of {component_type} {file_name}: {problem_type}: {problem}".format(
                            **failure_info
                        )
                    )
                else:
                    messages.append(
                        "{action} of {problem_type}: {problem}".format(**failure_info)
                    )

            if messages:
                # Deploy failures due to a component failure should raise MetadataComponentFailure
                log = "\n\n".join(messages)
                self._set_status("Failed", log)
                raise MetadataComponentFailure(log, response)

            else:
<<<<<<< HEAD
                problems = parseString(response.text).getElementsByTagName("problem")
=======
                problems = parseString(response.content).getElementsByTagName("problem")
>>>>>>> f5fc8997
                for problem in problems:
                    messages.append(problem.firstChild.nodeValue)

            # Parse out any failure text (from test failures in production
            # deployments) and add to log
<<<<<<< HEAD
            failures = parseString(response.text).getElementsByTagName("failures")
=======
            failures = parseString(response.content).getElementsByTagName("failures")
>>>>>>> f5fc8997
            for failure in failures:
                # Get needed values from subelements
                namespace = self._get_element_value(failure, "namespace")
                stacktrace = self._get_element_value(failure, "stackTrace")
                message = ["Apex Test Failure: "]
                if namespace:
                    message.append("from namespace {}: ".format(namespace))
                if stacktrace:
                    message.append(stacktrace)
                messages.append("".join(message))

            if messages:
                # Deploy failures due to a component failure should raise MetadataComponentFailure
                log = "\n\n".join(messages)
                self._set_status("Failed", log)
                raise ApexTestException(log)
            else:
<<<<<<< HEAD
                log = response.text
=======
                log = response.content
>>>>>>> f5fc8997
                self._set_status("Failed", log)
                raise MetadataApiError(log, response)

        return self.status

    def _get_action(self, created, deleted):
        if created:
            return "Create"
        elif deleted:
            return "Delete"
        return "Update"


class ApiListMetadata(BaseMetadataApiCall):
    soap_envelope_start = soap_envelopes.LIST_METADATA
    soap_action_start = "listMetadata"

    def __init__(
        self, task, metadata_type, metadata=None, folder=None, as_of_version=None
    ):
        super(ApiListMetadata, self).__init__(task)
        self.metadata_type = metadata_type
        self.metadata = metadata
        self.folder = folder
        self.as_of_version = (
            as_of_version
            if as_of_version
            else task.project_config.project__package__api_version
        )
        self.api_version = self.as_of_version
        if self.metadata is None:
            self.metadata = {}

    def _build_envelope_start(self):
        folder = self.folder
        if folder is None:
            folder = ""
        else:
            folder = "\n      <folder>{}</folder>".format(folder)
        return self.soap_envelope_start.format(
            metadata_type=self.metadata_type,
            folder=folder,
            as_of_version=self.as_of_version,
        )

    def _process_response(self, response):
        metadata = []
        tags = [
            "createdById",
            "createdByName",
            "createdDate",
            "fileName",
            "fullName",
            "id",
            "lastModifiedById",
            "lastModifiedByName",
            "lastModifiedDate",
            "manageableState",
            "namespacePrefix",
            "type",
        ]
        # These tags will be interpreted into dates
        parse_dates = ["createdDate", "lastModifiedDate"]
<<<<<<< HEAD
        for result in parseString(response.text).getElementsByTagName("result"):
=======
        for result in parseString(response.content).getElementsByTagName("result"):
>>>>>>> f5fc8997
            result_data = {}
            # Parse fields
            for tag in tags:
                result_data[tag] = self._get_element_value(result, tag)
            # Parse dates
            # FIXME: This was breaking things
            # for key in parse_dates:
            #    if result_data[key]:
            #        result_data[key] = dateutil.parser.parse(result_data[key])
            metadata.append(result_data)
        if self.metadata_type in self.metadata:
            self.metadata[self.metadata_type].extend(metadata)
        else:
            self.metadata[self.metadata_type] = metadata
        return self.metadata<|MERGE_RESOLUTION|>--- conflicted
+++ resolved
@@ -15,13 +15,9 @@
 
 standard_library.install_aliases()
 import base64
-<<<<<<< HEAD
+
+# import dateutil.parser
 import http.client
-=======
-
-# import dateutil.parser
-import httplib
->>>>>>> f5fc8997
 import re
 import time
 from xml.dom.minidom import parseString
@@ -110,17 +106,11 @@
         session_id = self.task.org_config.access_token
         auth_envelope = envelope.replace("###SESSION_ID###", session_id)
         response = requests.post(
-<<<<<<< HEAD
             self._build_endpoint_url(),
             headers=headers,
             data=auth_envelope.encode("utf-8"),
         )
         faultcode = parseString(response.text).getElementsByTagName("faultcode")
-=======
-            self._build_endpoint_url(), headers=headers, data=auth_envelope
-        )
-        faultcode = parseString(response.content).getElementsByTagName("faultcode")
->>>>>>> f5fc8997
         # refresh = False can be passed to prevent a loop if refresh fails
         if refresh is None:
             refresh = True
@@ -141,10 +131,6 @@
             raise NotImplementedError("No soap_start template was provided")
         # Start the call
         envelope = self._build_envelope_start()
-<<<<<<< HEAD
-=======
-        envelope = envelope.encode("utf-8")
->>>>>>> f5fc8997
         headers = self._build_headers(self.soap_action_start, envelope)
         response = self._call_mdapi(headers, envelope)
         # If no status envelope is configured, return the response directly
@@ -158,10 +144,6 @@
             while self.status not in ["Done", "Failed"]:
                 # Check status in a loop until done
                 envelope = self._build_envelope_status()
-<<<<<<< HEAD
-=======
-                envelope = envelope.encode("utf-8")
->>>>>>> f5fc8997
                 headers = self._build_headers(self.soap_action_status, envelope)
                 response = self._call_mdapi(headers, envelope)
                 response = self._process_response_status(response)
@@ -174,10 +156,6 @@
             # Fetch the final result and return
             if self.soap_envelope_result:
                 envelope = self._build_envelope_result()
-<<<<<<< HEAD
-=======
-                envelope = envelope.encode("utf-8")
->>>>>>> f5fc8997
                 headers = self._build_headers(self.soap_action_result, envelope)
                 response = self._call_mdapi(headers, envelope)
             else:
@@ -185,7 +163,6 @@
         return response
 
     def _handle_soap_error(self, headers, envelope, refresh, response):
-<<<<<<< HEAD
         faultcode = parseString(response.text).getElementsByTagName("faultcode")
         if faultcode:
             faultcode = faultcode[0].firstChild.nodeValue
@@ -194,16 +171,6 @@
             faultstring = faultstring[0].firstChild.nodeValue
         else:
             faultstring = response.text
-=======
-        faultcode = parseString(response.content).getElementsByTagName("faultcode")
-        if faultcode:
-            faultcode = faultcode[0].firstChild.nodeValue
-        faultstring = parseString(response.content).getElementsByTagName("faultstring")
-        if faultstring:
-            faultstring = faultstring[0].firstChild.nodeValue
-        else:
-            faultstring = response.content
->>>>>>> f5fc8997
         if (
             faultcode == "sf:INVALID_SESSION_ID"
             and self.task.org_config
@@ -224,41 +191,23 @@
         return response.text
 
     def _process_response_start(self, response):
-<<<<<<< HEAD
         if response.status_code == http.client.INTERNAL_SERVER_ERROR:
             raise MetadataApiError(
                 "HTTP ERROR {}: {}".format(response.status_code, response.text),
                 response,
             )
         ids = parseString(response.text).getElementsByTagName("id")
-=======
-        if response.status_code == httplib.INTERNAL_SERVER_ERROR:
-            raise MetadataApiError(
-                "HTTP ERROR {}: {}".format(response.status_code, response.content),
-                response,
-            )
-        ids = parseString(response.content).getElementsByTagName("id")
->>>>>>> f5fc8997
         if ids:
             self.process_id = ids[0].firstChild.nodeValue
         return response
 
     def _process_response_status(self, response):
-<<<<<<< HEAD
         if response.status_code == http.client.INTERNAL_SERVER_ERROR:
             raise MetadataApiError(
                 "HTTP ERROR {}: {}".format(response.status_code, response.text),
                 response,
             )
         resp_xml = parseString(response.text)
-=======
-        if response.status_code == httplib.INTERNAL_SERVER_ERROR:
-            raise MetadataApiError(
-                "HTTP ERROR {}: {}".format(response.status_code, response.content),
-                response,
-            )
-        resp_xml = parseString(response.content)
->>>>>>> f5fc8997
         done = resp_xml.getElementsByTagName("done")
         if done:
             if done[0].firstChild.nodeValue == "true":
@@ -283,11 +232,7 @@
         else:
             # If no done element was in the xml, fail logging the entire SOAP
             # envelope as the log
-<<<<<<< HEAD
             self._set_status("Failed", response.text, response=response)
-=======
-            self._set_status("Failed", response.content, response=response)
->>>>>>> f5fc8997
         return response
 
     def _set_status(self, status, log=None, level=None, response=None):
@@ -331,17 +276,10 @@
 
     def _process_response(self, response):
         # Parse the metadata zip file from the response
-<<<<<<< HEAD
         zipstr = parseString(response.text).getElementsByTagName("zipFile")
         if zipstr:
             zipstr = zipstr[0].firstChild.nodeValue
         zipstringio = io.BytesIO(base64.b64decode(zipstr))
-=======
-        zipstr = parseString(response.content).getElementsByTagName("zipFile")
-        if zipstr:
-            zipstr = zipstr[0].firstChild.nodeValue
-        zipstringio = StringIO.StringIO(base64.b64decode(zipstr))
->>>>>>> f5fc8997
         zipfile = ZipFile(zipstringio, "r")
         zipfile = zip_subfolder(zipfile, "unpackaged")
         return zipfile
@@ -362,20 +300,12 @@
 
     def _process_response(self, response):
         # Parse the metadata zip file from the response
-<<<<<<< HEAD
         zipstr = parseString(response.text).getElementsByTagName("zipFile")
-=======
-        zipstr = parseString(response.content).getElementsByTagName("zipFile")
->>>>>>> f5fc8997
         if zipstr:
             zipstr = zipstr[0].firstChild.nodeValue
         else:
             return self.packages
-<<<<<<< HEAD
         zipstringio = io.BytesIO(base64.b64decode(zipstr))
-=======
-        zipstringio = StringIO.StringIO(base64.b64decode(zipstr))
->>>>>>> f5fc8997
         zipfile = ZipFile(zipstringio, "r")
         # Loop through all files in the zip skipping anything other than
         # InstalledPackages
@@ -412,17 +342,10 @@
 
     def _process_response(self, response):
         # Parse the metadata zip file from the response
-<<<<<<< HEAD
         zipstr = parseString(response.text).getElementsByTagName("zipFile")
         if zipstr:
             zipstr = zipstr[0].firstChild.nodeValue
         zipstringio = io.BytesIO(base64.b64decode(zipstr))
-=======
-        zipstr = parseString(response.content).getElementsByTagName("zipFile")
-        if zipstr:
-            zipstr = zipstr[0].firstChild.nodeValue
-        zipstringio = StringIO.StringIO(base64.b64decode(zipstr))
->>>>>>> f5fc8997
         zipfile = ZipFile(zipstringio, "r")
         return zipfile
 
@@ -461,21 +384,13 @@
             )
 
     def _process_response(self, response):
-<<<<<<< HEAD
         status = parseString(response.text).getElementsByTagName("status")
-=======
-        status = parseString(response.content).getElementsByTagName("status")
->>>>>>> f5fc8997
         if status:
             status = status[0].firstChild.nodeValue
         else:
             # If no status element is in the result xml, return fail and log
             # the entire SOAP envelope in the log
-<<<<<<< HEAD
             self._set_status("Failed", response.text)
-=======
-            self._set_status("Failed", response.content)
->>>>>>> f5fc8997
             return self.status
         # Only done responses should be passed so we need to handle any status
         # related to done
@@ -551,21 +466,13 @@
                 raise MetadataComponentFailure(log, response)
 
             else:
-<<<<<<< HEAD
                 problems = parseString(response.text).getElementsByTagName("problem")
-=======
-                problems = parseString(response.content).getElementsByTagName("problem")
->>>>>>> f5fc8997
                 for problem in problems:
                     messages.append(problem.firstChild.nodeValue)
 
             # Parse out any failure text (from test failures in production
             # deployments) and add to log
-<<<<<<< HEAD
             failures = parseString(response.text).getElementsByTagName("failures")
-=======
-            failures = parseString(response.content).getElementsByTagName("failures")
->>>>>>> f5fc8997
             for failure in failures:
                 # Get needed values from subelements
                 namespace = self._get_element_value(failure, "namespace")
@@ -583,11 +490,7 @@
                 self._set_status("Failed", log)
                 raise ApexTestException(log)
             else:
-<<<<<<< HEAD
                 log = response.text
-=======
-                log = response.content
->>>>>>> f5fc8997
                 self._set_status("Failed", log)
                 raise MetadataApiError(log, response)
 
@@ -651,11 +554,7 @@
         ]
         # These tags will be interpreted into dates
         parse_dates = ["createdDate", "lastModifiedDate"]
-<<<<<<< HEAD
         for result in parseString(response.text).getElementsByTagName("result"):
-=======
-        for result in parseString(response.content).getElementsByTagName("result"):
->>>>>>> f5fc8997
             result_data = {}
             # Parse fields
             for tag in tags:
