--- conflicted
+++ resolved
@@ -15,12 +15,7 @@
 standard_library.install_aliases()
 import base64
 
-<<<<<<< HEAD
-# import dateutil.parser
 import http.client
-=======
-import httplib
->>>>>>> 1cce0211
 import re
 import time
 from collections import defaultdict
