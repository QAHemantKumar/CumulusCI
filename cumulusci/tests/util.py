--- conflicted
+++ resolved
@@ -107,13 +107,10 @@
 
     @property
     def cache_dir(self):
-<<<<<<< HEAD
         return self._cache_dir or Path.home() / "project/.cci"
 
     def get_service(self, name):
         return DummyService(name)
-=======
-        return Path.home() / "project/.cci"
 
 
 @contextmanager
@@ -225,5 +222,4 @@
         "cumulusci.core.config.OrgConfig.is_person_accounts_enabled",
         lambda: is_person_accounts_enabled,
     ), mock.patch.object(task, "_init_task", _init_task):
-        yield
->>>>>>> 9bcdb68d
+        yield