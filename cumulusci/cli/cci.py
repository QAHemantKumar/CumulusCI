--- conflicted
+++ resolved
@@ -63,11 +63,7 @@
     if not os.path.exists(config_dir):
         os.mkdir(config_dir)
 
-<<<<<<< HEAD
-    with open(os.path.join(config_dir, 'cumulus_timestamp'), 'w+') as f:
-=======
-    with open(os.path.join(config_dir, "cumulus_timestamp"), "wb+") as f:
->>>>>>> 18ca81ed
+    with open(os.path.join(config_dir, "cumulus_timestamp"), "w+") as f:
         yield f
 
 
