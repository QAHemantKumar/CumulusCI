from collections import defaultdict
import datetime
from unittest.mock import MagicMock
from typing import Union

from sqlalchemy import Column, MetaData, Table, Unicode, create_engine, text
from sqlalchemy.orm import aliased, Session
from sqlalchemy.ext.automap import automap_base

from cumulusci.core.exceptions import BulkDataException, TaskOptionsError
from cumulusci.core.utils import process_bool_arg
<<<<<<< HEAD
from cumulusci.tasks.bulkdata.utils import (
    SqlAlchemyMixin,
    RowErrorChecker,
    is_person_accounts_enabled,
)
=======
from cumulusci.tasks.bulkdata.utils import SqlAlchemyMixin, RowErrorChecker
>>>>>>> a4202a2b
from cumulusci.tasks.bulkdata.step import (
    BulkApiDmlOperation,
    DataOperationStatus,
    DataOperationType,
    DataOperationJobResult,
)
from cumulusci.tasks.salesforce import BaseSalesforceApiTask
from cumulusci.utils import os_friendly_path

from cumulusci.tasks.bulkdata.mapping_parser import (
    parse_from_yaml,
    validate_and_inject_mapping,
    MappingStep,
    MappingLookup,
)


class LoadData(BaseSalesforceApiTask, SqlAlchemyMixin):
    """Perform Bulk API operations to load data defined by a mapping from a local store into an org."""

    task_options = {
        "database_url": {
            "description": "The database url to a database containing the test data to load"
        },
        "mapping": {
            "description": "The path to a yaml file containing mappings of the database fields to Salesforce object fields",
            "required": True,
        },
        "start_step": {
            "description": "If specified, skip steps before this one in the mapping",
            "required": False,
        },
        "sql_path": {
            "description": "If specified, a database will be created from an SQL script at the provided path"
        },
        "ignore_row_errors": {
            "description": "If True, allow the load to continue even if individual rows fail to load."
        },
        "reset_oids": {
            "description": "If True (the default), and the _sf_ids tables exist, reset them before continuing.",
            "required": False,
        },
        "bulk_mode": {
            "description": "Set to Serial to force serial mode on all jobs. Parallel is the default."
        },
        "inject_namespaces": {
            "description": "If True, the package namespace prefix will be automatically added to objects "
            "and fields for which it is present in the org. Defaults to True."
        },
        "drop_missing_schema": {
            "description": "Set to True to skip any missing objects or fields instead of stopping with an error."
        },
    }
    row_warning_limit = 10

    def _init_options(self, kwargs):
        super(LoadData, self)._init_options(kwargs)

        self.options["ignore_row_errors"] = process_bool_arg(
            self.options.get("ignore_row_errors", False)
        )
        if self.options.get("database_url"):
            # prefer database_url if it's set
            self.options["sql_path"] = None
        elif self.options.get("sql_path"):
            self.options["sql_path"] = os_friendly_path(self.options["sql_path"])
            self.options["database_url"] = None
        else:
            raise TaskOptionsError(
                "You must set either the database_url or sql_path option."
            )
        self.reset_oids = self.options.get("reset_oids", True)
        self.bulk_mode = (
            self.options.get("bulk_mode") and self.options.get("bulk_mode").title()
        )
        if self.bulk_mode and self.bulk_mode not in ["Serial", "Parallel"]:
            raise TaskOptionsError("bulk_mode must be either Serial or Parallel")

        self.options["inject_namespaces"] = process_bool_arg(
            self.options.get("inject_namespaces", True)
        )
        self.options["drop_missing_schema"] = process_bool_arg(
            self.options.get("drop_missing_schema", False)
        )

    def _run_task(self):
        # Initialize attributes that will be cached.
        self._person_accounts_enabled = None

        self._init_mapping()
        self._init_db()
        self._expand_mapping()

        start_step = self.options.get("start_step")
        started = False
        for name, mapping in self.mapping.items():
            # Skip steps until start_step
            if not started and start_step and name != start_step:
                self.logger.info(f"Skipping step: {name}")
                continue

            started = True

            self.logger.info(f"Running step: {name}")
            result = self._execute_step(mapping)
            if result.status is DataOperationStatus.JOB_FAILURE:
                raise BulkDataException(
                    f"Step {name} did not complete successfully: {','.join(result.job_errors)}"
                )

            if name in self.after_steps:
                for after_name, after_step in self.after_steps[name].items():
                    self.logger.info(f"Running post-load step: {after_name}")
                    result = self._execute_step(after_step)
                    if result.status is DataOperationStatus.JOB_FAILURE:
                        raise BulkDataException(
                            f"Step {after_name} did not complete successfully: {','.join(result.job_errors)}"
                        )

    def _execute_step(
        self, mapping: MappingStep
    ) -> Union[DataOperationJobResult, MagicMock]:
        """Load data for a single step."""

        if mapping.get("fields", {}).get("RecordTypeId"):
            conn = self.session.connection()
            self._load_record_types([mapping["sf_object"]], conn)
            self.session.commit()

        mapping["oid_as_pk"] = bool(mapping.get("fields", {}).get("Id"))

        bulk_mode = mapping.get("bulk_mode") or self.bulk_mode or "Parallel"

        step = BulkApiDmlOperation(
            sobject=mapping["sf_object"],
            operation=(
                DataOperationType.INSERT
                if mapping.get("action") == "insert"
                else DataOperationType.UPDATE
            ),
            api_options={"bulk_mode": bulk_mode},
            context=self,
            fields=self._get_columns(mapping),
        )

        local_ids = []
        step.start()
        step.load_records(self._stream_queried_data(mapping, local_ids))
        step.end()

        if step.job_result.status is not DataOperationStatus.JOB_FAILURE:
            self._process_job_results(mapping, step, local_ids)

        return step.job_result

    def _stream_queried_data(self, mapping, local_ids):
        """Get data from the local db"""

        statics = self._get_statics(mapping)
        query = self._query_db(mapping)

        total_rows = 0

        # 10,000 is the maximum Bulk API size. Clamping the yield from the query ensures we do not
        # create more Bulk API batches than expected, regardless of batch size, while capping
        # memory usage.
        for row in query.yield_per(10000):
            total_rows += 1
            # Add static values to row
            pkey = row[0]
            row = list(row[1:]) + statics
            row = [self._convert(value) for value in row]
            if mapping["action"] == "update":
                if len(row) > 1 and all([f is None for f in row[1:]]):
                    # Skip update rows that contain no values
                    total_rows -= 1
                    continue

            local_ids.append(pkey)
            yield row

        self.logger.info(
            f"Prepared {total_rows} rows for {mapping['action']} to {mapping['sf_object']}"
        )

    def _get_columns(self, mapping):
        """Build a flat list of columns for the given mapping,
        including fields, lookups, and statics."""
        lookups = mapping.get("lookups", {})

        # Build the list of fields to import
        columns = []
        columns.extend(mapping.get("fields", {}).keys())
        # Don't include lookups with an `after:` spec (dependent lookups)
        columns.extend([f for f in lookups if not lookups[f].get("after")])
        columns.extend(mapping.get("static", {}).keys())
        # If we're using Record Type mapping, `RecordTypeId` goes at the end.
        if "RecordTypeId" in columns:
            columns.remove("RecordTypeId")
        if "RecordType" in columns:
            columns.remove("RecordType")

        if mapping["action"] == "insert" and "Id" in columns:
            columns.remove("Id")
        if mapping.get("record_type") or "RecordTypeId" in mapping.get("fields", {}):
            columns.append("RecordTypeId")

        return columns

    def _load_record_types(self, sobjects, conn):
        """Persist record types for the given sObjects into the database."""
        for sobject in sobjects:
            table_name = sobject + "_rt_target_mapping"
            self._extract_record_types(sobject, table_name, conn)

    def _get_statics(self, mapping):
        """Return the static values (not column names) to be appended to
        records for this mapping."""
        statics = list(mapping.get("static", {}).values())
        if mapping.get("record_type"):
            query = (
                f"SELECT Id FROM RecordType WHERE SObjectType='{mapping.get('sf_object')}'"
                f"AND DeveloperName = '{mapping['record_type']}' LIMIT 1"
            )
            records = self.sf.query(query)["records"]
            if records:
                record_type_id = records[0]["Id"]
            else:
                raise BulkDataException(f"Cannot find RecordType with query `{query}`")
            statics.append(record_type_id)

        return statics

    def _query_db(self, mapping):
        """Build a query to retrieve data from the local db.

        Includes columns from the mapping
        as well as joining to the id tables to get real SF ids
        for lookups.
        """
        model = self.models[mapping.get("table")]

        # Update Account.Name as blank for IsPersonAccount Account records.
        if mapping[
            "sf_object"
        ].lower() == "account" and self._is_person_accounts_enabled(mapping):
            self._update_person_account_name_as_blank(mapping)

        # Use primary key instead of the field mapped to SF Id
        fields = mapping.get("fields", {}).copy()
        if mapping["oid_as_pk"]:
            del fields["Id"]

        id_column = model.__table__.primary_key.columns.keys()[0]
        columns = [getattr(model, id_column)]

        for name, f in fields.items():
            if name not in ("RecordTypeId", "RecordType"):
                columns.append(model.__table__.columns[f])

        lookups = {
            lookup_field: lookup
            for lookup_field, lookup in mapping.get("lookups", {}).items()
            if not lookup.get("after")
        }

        for lookup in lookups.values():
            lookup["aliased_table"] = aliased(
                self.metadata.tables[f"{lookup['table']}_sf_ids"]
            )
            columns.append(lookup["aliased_table"].columns.sf_id)

        if mapping["fields"].get("RecordTypeId"):
            rt_dest_table = self.metadata.tables[
                mapping["sf_object"] + "_rt_target_mapping"
            ]
            columns.append(rt_dest_table.columns.record_type_id)

        query = self.session.query(*columns)
        if mapping.get("record_type") and hasattr(model, "record_type"):
            query = query.filter(model.record_type == mapping["record_type"])
        if mapping.get("filters"):
            filter_args = []
            for f in mapping["filters"]:
                filter_args.append(text(f))
            query = query.filter(*filter_args)

        if mapping["fields"].get("RecordTypeId"):
            rt_source_table = self.metadata.tables[mapping["sf_object"] + "_rt_mapping"]
            rt_dest_table = self.metadata.tables[
                mapping["sf_object"] + "_rt_target_mapping"
            ]
            query = query.outerjoin(
                rt_source_table,
                rt_source_table.columns.record_type_id
                == getattr(model, mapping["fields"]["RecordTypeId"]),
            )
            query = query.outerjoin(
                rt_dest_table,
                rt_dest_table.columns.developer_name
                == rt_source_table.columns.developer_name,
            )

        for sf_field, lookup in lookups.items():
            # Outer join with lookup ids table:
            # returns main obj even if lookup is null
            key_field = lookup.get_lookup_key_field(model)
            value_column = getattr(model, key_field)
            query = query.outerjoin(
                lookup["aliased_table"],
                lookup["aliased_table"].columns.id == value_column,
            )
            # Order by foreign key to minimize lock contention
            # by trying to keep lookup targets in the same batch
            lookup_column = getattr(model, key_field)
            query = query.order_by(lookup_column)

        # Filter out non-person account Contact records.
        # Contact records for person accounts were already created by the system.
        if mapping[
            "sf_object"
        ].lower() == "contact" and self._is_person_accounts_enabled(mapping):
            query = self._filter_out_person_account_records(query, model)

        return query

    def _convert(self, value):
        """If value is a date, return its ISO8601 representation, otherwise return value."""
        if value:
            if isinstance(value, datetime.datetime):
                return value.isoformat()
            return value

    def _process_job_results(self, mapping, step, local_ids):
        """Get the job results and process the results. If we're raising for
        row-level errors, do so; if we're inserting, store the new Ids."""
        if mapping["action"] == "insert":
            id_table_name = self._initialize_id_table(mapping, self.reset_oids)
            conn = self.session.connection()

        results_generator = self._generate_results_id_map(step, local_ids)

        # If we know we have no successful inserts, don't attempt to persist Ids.
        # Do, however, drain the generator to get error-checking behavior.
        if mapping["action"] == "insert" and (
            step.job_result.records_processed - step.job_result.total_row_errors
        ):
            self._sql_bulk_insert_from_records(
                connection=conn,
                table=id_table_name,
                columns=("id", "sf_id"),
                record_iterable=results_generator,
            )
        else:
            for r in results_generator:
                pass  # Drain generator to validate results

        # Contact records for Person Accounts are inserted during an Account
        # sf_object step.  Insert records into the Contact ID table for
        # person account Contact records so lookups to
        # person account Contact records get populated downstream as expected.
        if (
            mapping["action"] == "insert"
            and mapping["sf_object"].lower() == "contact"
            and self._is_person_accounts_enabled(mapping)
        ):
            account_id_lookup = self._get_account_id_lookup(mapping)
            if account_id_lookup:
                self._sql_bulk_insert_from_records(
                    connection=conn,
                    table=id_table_name,
                    columns=("id", "sf_id"),
                    record_iterable=self._generate_contact_id_map_for_person_accounts(
                        mapping, account_id_lookup, conn
                    ),
                )

        if mapping["action"] == "insert":
            self.session.commit()

    def _generate_results_id_map(self, step, local_ids):
        """Consume results from load and prepare rows for id table.
        Raise BulkDataException on row errors if configured to do so."""
        error_checker = RowErrorChecker(
            self.logger, self.options["ignore_row_errors"], self.row_warning_limit
        )
        for result, local_id in zip(step.get_results(), local_ids):
            if result.success:
                yield (local_id, result.id)
            else:
                error_checker.check_for_row_error(result, local_id)

    def _initialize_id_table(self, mapping, should_reset_table):
        """initalize or find table to hold the inserted SF Ids

        The table has a name like xxx_sf_ids and has just two columns, id and sf_id.

        If the table already exists, should_reset_table determines whether to
        drop and recreate it or not.
        """
        id_table_name = f"{mapping['table']}_sf_ids"

        already_exists = id_table_name in self.metadata.tables

        if already_exists and not should_reset_table:
            return id_table_name

        if not hasattr(self, "_initialized_id_tables"):
            self._initialized_id_tables = set()
        if id_table_name not in self._initialized_id_tables:
            if already_exists:
                self.metadata.remove(self.metadata.tables[id_table_name])
            id_table = Table(
                id_table_name,
                self.metadata,
                Column("id", Unicode(255), primary_key=True),
                Column("sf_id", Unicode(18)),
            )
            if id_table.exists():
                id_table.drop()
            id_table.create()
            self._initialized_id_tables.add(id_table_name)
        return id_table_name

    def _sqlite_load(self):
        """Read a SQLite script and initialize the in-memory database."""
        conn = self.session.connection()
        cursor = conn.connection.cursor()
        with open(self.options["sql_path"], "r") as f:
            try:
                cursor.executescript(f.read())
            finally:
                cursor.close()
        # self.session.flush()

    def _init_db(self):
        """Initialize the database and automapper."""
        # initialize the DB engine
        database_url = self.options["database_url"] or "sqlite://"
        if database_url == "sqlite://":
            self.logger.info("Using in-memory SQLite database")
        self.engine = create_engine(database_url)

        # initialize the DB session
        self.session = Session(self.engine)

        if self.options.get("sql_path"):
            self._sqlite_load()

        # initialize DB metadata
        self.metadata = MetaData()
        self.metadata.bind = self.engine

        # initialize the automap mapping
        self.base = automap_base(bind=self.engine, metadata=self.metadata)
        self.base.prepare(self.engine, reflect=True)

        # Loop through mappings and reflect each referenced table
        self.models = {}
        for name, mapping in self.mapping.items():
            if "table" in mapping and mapping["table"] not in self.models:
                self.models[mapping["table"]] = self.base.classes[mapping["table"]]

            # create any Record Type tables we need
            if mapping.get("fields", {}).get("RecordTypeId"):
                self._create_record_type_table(
                    mapping["sf_object"] + "_rt_target_mapping"
                )
        self.metadata.create_all()

    def _init_mapping(self):
        """Load a YAML mapping file."""
        mapping_file_path = self.options["mapping"]
        if not mapping_file_path:
            raise TaskOptionsError("Mapping file path required")

        self.mapping = parse_from_yaml(mapping_file_path)

        validate_and_inject_mapping(
            mapping=self.mapping,
            org_config=self.org_config,
            namespace=self.project_config.project__package__namespace,
            data_operation=DataOperationType.INSERT,
            inject_namespaces=self.options["inject_namespaces"],
            drop_missing=self.options["drop_missing_schema"],
        )

    def _expand_mapping(self):
        """Walk the mapping and generate any required 'after' steps
        to handle dependent and self-lookups."""
        # Expand the mapping to handle dependent lookups
        self.after_steps = defaultdict(dict)

        for step in self.mapping.values():
            step["action"] = step.get("action", "insert")
            if step.get("lookups") and any(
                [lookup.get("after") for lookup in step["lookups"].values()]
            ):
                # We have deferred/dependent lookups.
                # Synthesize mapping steps for them.

                sobject = step["sf_object"]
                after_list = {
                    lookup["after"]
                    for lookup in step["lookups"].values()
                    if lookup.get("after")
                }

                for after in after_list:
                    lookups = {
                        lookup_field: lookup
                        for lookup_field, lookup in step["lookups"].items()
                        if lookup.get("after") == after
                    }
                    name = f"Update {sobject} Dependencies After {after}"
                    mapping = {
                        "sf_object": sobject,
                        "action": "update",
                        "table": step["table"],
                        "lookups": {},
                        "fields": {},
                    }
                    mapping["lookups"]["Id"] = MappingLookup(
                        name="Id",
                        table=step["table"],
                        key_field=self.models[
                            step["table"]
                        ].__table__.primary_key.columns.keys()[0],
                    )
                    for lookup in lookups:
                        mapping["lookups"][lookup] = lookups[lookup].copy()
                        mapping["lookups"][lookup]["after"] = None

                    self.after_steps[after][name] = mapping

    def _is_person_account_column_exists(self, mapping):
        """
        Returns if "IsPersonAccount" is a column in mapping's table.
        """
        return (
            self.models[mapping.get("table")].__table__.columns.get("IsPersonAccount")
            is not None
        )

    def _is_person_accounts_enabled(self, mapping):
        """
        Returns if the mapping supports person accounts meaning:
        - The mapping has a "IsPersonAccount" column
        - Person Accounts is enabled in the org.
        Caches is_person_accounts_enabled response which consumes a describe
        call.
        """
        if self._is_person_account_column_exists(mapping):
            if self._person_accounts_enabled is None:
                self._person_accounts_enabled = is_person_accounts_enabled(self)
            return self._person_accounts_enabled
        return False

    def _update_person_account_name_as_blank(self, mapping) -> None:
        """
        If a "Name" Salesforce Field is mapped to a column, updates mapping's
        table records where IsPersonAccount is "true" setting "Name" field as
        blank.
        """
        # Check if Account.Name is in mapping
        fields = mapping.get("fields", {})
        for api_name, column_name in fields.items():
            if api_name.lower() == "name":
                # Update table
                table = self.models[mapping["table"]].__table__
                self.session.connection().execute(
                    table.update()
                    .where(table.columns.get("IsPersonAccount") == "true")
                    .values(**{column_name: ""})
                )
                self.session.flush()
                return

    def _filter_out_person_account_records(self, query, model):
        return query.filter(model.__table__.columns.get("IsPersonAccount") == "false")

    def _get_account_id_lookup(self, mapping):
        """
        Returns "AccountId" lookup if it exists.
        """
        for api_name, lookup in mapping.get("lookups", {}).items():
            if api_name.lower() == "accountid":
                return lookup

    def _generate_contact_id_map_for_person_accounts(
        self, contact_mapping, account_id_lookup, conn
    ):
        """
        Yields (local_id, sf_id) for Contact records where IsPersonAccount
        is true that can handle large data volumes.

        We know a Person Account record is related to one and only one Contact
        record.  Therefore, we can map local Contact IDs to Salesforce IDs
        by previously inserted Account records:
        - Query the DB to get the map: Salesforce Account ID ->
          local Contact ID
        - Query Salesforce to get the map: Salesforce Account ID ->
          Salesforce Contact ID
        - Merge the maps
        """
        # Contact table columns
        contact_model = self.models[contact_mapping.get("table")]

        contact_id_column = getattr(
            contact_model, contact_model.__table__.primary_key.columns.keys()[0]
        )
        account_id_column = getattr(
            contact_model, account_id_lookup.get_lookup_key_field(contact_model)
        )

        # Account ID table + column
        account_sf_ids_table = account_id_lookup["aliased_table"]
        account_sf_id_column = account_sf_ids_table.columns["sf_id"]

        # Query the Contact table for person account contact records so we can
        # create a Map: Account SF ID --> Contact ID.  Outer join the
        # Account SF IDs table to get each Contact's associated
        # Account SF ID.
        query = (
            self.session.query(contact_id_column, account_sf_id_column)
            .filter(contact_model.__table__.columns.get("IsPersonAccount") == "true")
            .outerjoin(
                account_sf_ids_table,
                account_sf_ids_table.columns["id"] == account_id_column,
            )
        )

        # Stream the results so we can process batches of 200 Contacts
        # in case we have large data volumes.
        query_result = conn.execution_options(stream_results=True).execute(
            query.statement
        )

        while True:
            # While we have a chunk to process
            chunk = query_result.fetchmany(200)
            if not chunk:
                break

            # Collect Map: Account SF ID --> Contact ID
            contact_ids_by_account_sf_id = {record[1]: record[0] for record in chunk}

            # Query Map: Account SF ID --> Contact SF ID
            # It's safe to use query_all since the chunk size to 200.
            for record in self.sf.query_all(
                "SELECT Id, AccountId FROM Contact WHERE IsPersonAccount = true AND AccountId IN ('{}')".format(
                    "','".join(contact_ids_by_account_sf_id.keys())
                )
            )["records"]:
                contact_id = contact_ids_by_account_sf_id.get(record["AccountId"])
                contact_sf_id = record["Id"]

                # Join maps together to get tuple (Contact ID, Contact SF ID) to insert into step's ID Table.
                yield (contact_id, contact_sf_id)<|MERGE_RESOLUTION|>--- conflicted
+++ resolved
@@ -9,15 +9,11 @@
 
 from cumulusci.core.exceptions import BulkDataException, TaskOptionsError
 from cumulusci.core.utils import process_bool_arg
-<<<<<<< HEAD
 from cumulusci.tasks.bulkdata.utils import (
     SqlAlchemyMixin,
     RowErrorChecker,
     is_person_accounts_enabled,
 )
-=======
-from cumulusci.tasks.bulkdata.utils import SqlAlchemyMixin, RowErrorChecker
->>>>>>> a4202a2b
 from cumulusci.tasks.bulkdata.step import (
     BulkApiDmlOperation,
     DataOperationStatus,
