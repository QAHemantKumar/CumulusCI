--- conflicted
+++ resolved
@@ -92,22 +92,10 @@
         if "package_xml" in self.options:
             self.package_xml_path = self.options["package_xml"]
         else:
-<<<<<<< HEAD
-            if "profile_name" in self.options:
-                self.api_names.add(self.options["profile_name"])
-
-            if not self.api_names:
-                self.api_names.add("Admin")
-
-            self.api_names = {self._inject_namespace(x) for x in self.api_names}
-
-=======
->>>>>>> 9965c519
             self.package_xml_path = os.path.join(
                 CUMULUSCI_PATH, "cumulusci", "files", "admin_profile.xml"
             )
 
-<<<<<<< HEAD
     def _run_task(self):
         self._init_org_based_options()
         super()._run_task()
@@ -139,18 +127,8 @@
             if self.options["namespaced_org"]
             else "",
         }
-=======
-        # Namespace injection.
-        if self.options["namespaced_org"]:
-            # Namespaced orgs don't use the explicit namespace references in `package.xml`.
-            # Preserving historic behavior but guarding here
-            self.options["managed"] = False
 
         self.api_names = {self._inject_namespace(x) for x in self.api_names}
-
-        if self.options["namespaced_org"]:
-            self.options["managed"] = True
->>>>>>> 9965c519
 
     def freeze(self, step):
         # Preserve behavior from when we subclassed Deploy.
