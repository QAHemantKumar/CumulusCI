from unittest import mock

import pytest
import responses

from cumulusci.tasks.salesforce import SetTDTMHandlerStatus
from cumulusci.core.exceptions import TaskOptionsError, CumulusCIException
<<<<<<< HEAD
from .util import create_task_fixture
=======
>>>>>>> a341a91c


class TestTriggerHandlers:
    def test_init_options(self, create_task_fixture):
        task = create_task_fixture(
            SetTDTMHandlerStatus, {"handlers": ["TestTDTM"], "active": False}
        )

        assert task.options["handlers"] == ["TestTDTM"]

        with pytest.raises(TaskOptionsError):
            task = create_task_fixture(
                SetTDTMHandlerStatus,
                {"handlers": ["TestTDTM"], "restore": True, "restore_file": False},
            )

        with pytest.raises(TaskOptionsError):
            task = create_task_fixture(
                SetTDTMHandlerStatus,
                {"handlers": ["TestTDTM"], "restore": True, "restore_file": "False"},
            )

    @responses.activate
    def test_missing_handler_object(self, create_task_fixture):
        task = create_task_fixture(
            SetTDTMHandlerStatus, {"handlers": ["TestTDTM"], "active": False}
        )
        task.api_version = "47.0"
        responses.add(
            method="GET",
            url=task.org_config.instance_url + "/services/data/v47.0/sobjects",
            json={"sobjects": [{"name": "t__c"}]},
            status=200,
        )

        with pytest.raises(CumulusCIException):
            task()

    @responses.activate
    def test_set_status(self, create_task_fixture):
        task = create_task_fixture(
            SetTDTMHandlerStatus,
            {"handlers": ["TestTDTM"], "active": False, "namespace": "npsp"},
        )
        task.api_version = "47.0"
        responses.add(
            method="GET",
            url=task.org_config.instance_url + "/services/data/v47.0/sobjects",
            json={"sobjects": [{"name": "Trigger_Handler__c"}]},
            status=200,
        )
        responses.add(
            method="GET",
            url=task.org_config.instance_url
            + "/services/data/v47.0/query/?q=SELECT+Id%2C+Class__c%2C+Object__c%2C+Active__c+FROM+Trigger_Handler__c",
            status=200,
            json={
                "records": [
                    {
                        "Id": "000000000000000",
                        "Class__c": "TestTDTM",
                        "Object__c": "Test__c",
                        "Active__c": True,
                    },
                    {
                        "Id": "000000000000001",
                        "Class__c": "Test",
                        "Object__c": "Test__c",
                        "Active__c": True,
                    },
                ]
            },
        )
        responses.add(
            method="PATCH",
            url=task.org_config.instance_url
            + "/services/data/v47.0/sobjects/Trigger_Handler__c/000000000000000",
            status=204,
            json={"Active__c": False},
        )
        task()

        assert len(responses.calls) == 3

    @responses.activate
    def test_set_status__all_handlers(self, create_task_fixture):
        task = create_task_fixture(
            SetTDTMHandlerStatus, {"active": False, "namespace": "npsp"}
        )
        task.api_version = "47.0"
        responses.add(
            method="GET",
            url=task.org_config.instance_url + "/services/data/v47.0/sobjects",
            json={"sobjects": [{"name": "Trigger_Handler__c"}]},
            status=200,
        )
        responses.add(
            method="GET",
            url=task.org_config.instance_url
            + "/services/data/v47.0/query/?q=SELECT+Id%2C+Class__c%2C+Object__c%2C+Active__c+FROM+Trigger_Handler__c",
            status=200,
            json={
                "records": [
                    {
                        "Id": "000000000000000",
                        "Class__c": "TestTDTM",
                        "Object__c": "Test__c",
                        "Active__c": True,
                    },
                    {
                        "Id": "000000000000001",
                        "Class__c": "Test",
                        "Object__c": "Test__c",
                        "Active__c": True,
                    },
                ]
            },
        )
        responses.add(
            method="PATCH",
            url=task.org_config.instance_url
            + "/services/data/v47.0/sobjects/Trigger_Handler__c/000000000000000",
            status=204,
            json={"Active__c": False},
        )
        responses.add(
            method="PATCH",
            url=task.org_config.instance_url
            + "/services/data/v47.0/sobjects/Trigger_Handler__c/000000000000001",
            status=204,
            json={"Active__c": False},
        )
        task()

        assert len(responses.calls) == 4

    @responses.activate
    def test_set_status_namespaced(self, create_task_fixture):
        task = create_task_fixture(
            SetTDTMHandlerStatus,
            {"handlers": ["Test__c:TestTDTM"], "active": False, "namespace": "npsp"},
        )
        task.api_version = "47.0"
        responses.add(
            method="GET",
            url=task.org_config.instance_url + "/services/data/v47.0/sobjects",
            json={"sobjects": [{"name": "npsp__Trigger_Handler__c"}]},
            status=200,
        )
        responses.add(
            method="GET",
            url=task.org_config.instance_url
            + "/services/data/v47.0/query/?q=SELECT+Id%2C+npsp__Class__c%2C+npsp__Object__c%2C+npsp__Active__c+FROM+npsp__Trigger_Handler__c",
            status=200,
            json={
                "records": [
                    {
                        "Id": "000000000000000",
                        "npsp__Class__c": "TestTDTM",
                        "npsp__Object__c": "Test__c",
                        "npsp__Active__c": True,
                    },
                    {
                        "Id": "000000000000001",
                        "npsp__Class__c": "Test",
                        "npsp__Object__c": "Test__c",
                        "npsp__Active__c": True,
                    },
                ]
            },
        )
        responses.add(
            method="PATCH",
            url=task.org_config.instance_url
            + "/services/data/v47.0/sobjects/npsp__Trigger_Handler__c/000000000000000",
            status=204,
            json={"npsp__Active__c": False},
        )
        task()

        assert len(responses.calls) == 3

    @responses.activate
    def test_restore(self, create_task_fixture):
        task = create_task_fixture(
            SetTDTMHandlerStatus,
            {"restore": True, "restore_file": "resto.yml", "namespace": "npsp"},
        )
        task.api_version = "47.0"
        responses.add(
            method="GET",
            url=task.org_config.instance_url + "/services/data/v47.0/sobjects",
            json={"sobjects": [{"name": "npsp__Trigger_Handler__c"}]},
            status=200,
        )
        responses.add(
            method="GET",
            url=task.org_config.instance_url
            + "/services/data/v47.0/query/?q=SELECT+Id%2C+npsp__Class__c%2C+npsp__Object__c%2C+npsp__Active__c+FROM+npsp__Trigger_Handler__c",
            status=200,
            json={
                "records": [
                    {
                        "Id": "000000000000000",
                        "npsp__Class__c": "TestTDTM",
                        "npsp__Object__c": "Test__c",
                        "npsp__Active__c": False,
                    },
                    {
                        "Id": "000000000000001",
                        "npsp__Class__c": "Test",
                        "npsp__Object__c": "Test__c",
                        "npsp__Active__c": False,
                    },
                ]
            },
        )
        responses.add(
            method="PATCH",
            url=task.org_config.instance_url
            + "/services/data/v47.0/sobjects/npsp__Trigger_Handler__c/000000000000000",
            status=204,
            json={"npsp__Active__c": True},
        )

        op = mock.mock_open(read_data="'Test__c:TestTDTM': True")
        with mock.patch("cumulusci.utils.fileutils.FSResource.open", op):
            with mock.patch("cumulusci.utils.fileutils.FSResource.unlink") as unlink:
                task()

                op.assert_any_call("r")
                unlink.assert_called_once()

        assert len(responses.calls) == 3

    @responses.activate
    def test_create_restore_file(self, create_task_fixture):
        task = create_task_fixture(
            SetTDTMHandlerStatus,
            {
                "handlers": ["Test__c"],
                "active": False,
                "restore_file": "resto.yml",
                "namespace": "npsp",
            },
        )
        task.api_version = "47.0"
        responses.add(
            method="GET",
            url=task.org_config.instance_url + "/services/data/v47.0/sobjects",
            json={"sobjects": [{"name": "Trigger_Handler__c"}]},
            status=200,
        )
        responses.add(
            method="GET",
            url=task.org_config.instance_url
            + "/services/data/v47.0/query/?q=SELECT+Id%2C+Class__c%2C+Object__c%2C+Active__c+FROM+Trigger_Handler__c",
            status=200,
            json={
                "records": [
                    {
                        "Id": "000000000000000",
                        "Class__c": "TestTDTM",
                        "Object__c": "Test__c",
                        "Active__c": True,
                    },
                    {
                        "Id": "000000000000001",
                        "Class__c": "Test",
                        "Object__c": "Test__c",
                        "Active__c": True,
                    },
                ]
            },
        )
        responses.add(
            method="PATCH",
            url=task.org_config.instance_url
            + "/services/data/v47.0/sobjects/Trigger_Handler__c/000000000000000",
            status=204,
            json={"Active__c": False},
        )
        responses.add(
            method="PATCH",
            url=task.org_config.instance_url
            + "/services/data/v47.0/sobjects/Trigger_Handler__c/000000000000001",
            status=204,
            json={"Active__c": False},
        )
        op = mock.mock_open()
        with mock.patch("cumulusci.utils.fileutils.FSResource.open", op):
            with mock.patch("yaml.safe_dump") as yaml_mock:
                task()

            op.assert_any_call("w")
            yaml_mock.assert_called_once_with(
                {"Test__c:TestTDTM": True, "Test__c:Test": True}, op.return_value
            )

        assert len(responses.calls) == 4


flake8 = (create_task_fixture,)<|MERGE_RESOLUTION|>--- conflicted
+++ resolved
@@ -5,10 +5,6 @@
 
 from cumulusci.tasks.salesforce import SetTDTMHandlerStatus
 from cumulusci.core.exceptions import TaskOptionsError, CumulusCIException
-<<<<<<< HEAD
-from .util import create_task_fixture
-=======
->>>>>>> a341a91c
 
 
 class TestTriggerHandlers:
@@ -308,7 +304,4 @@
                 {"Test__c:TestTDTM": True, "Test__c:Test": True}, op.return_value
             )
 
-        assert len(responses.calls) == 4
-
-
-flake8 = (create_task_fixture,)+        assert len(responses.calls) == 4