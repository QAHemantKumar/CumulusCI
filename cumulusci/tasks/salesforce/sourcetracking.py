--- conflicted
+++ resolved
@@ -54,11 +54,7 @@
     @property
     @contextlib.contextmanager
     def _snapshot_file(self):
-<<<<<<< HEAD
-        with self.project_config.open_project_cache("snapshot") as parent_dir:
-=======
         with self.project_config.open_cache("snapshot") as parent_dir:
->>>>>>> a341a91c
             yield parent_dir / f"{self.org_config.name}.json"
 
     def _load_snapshot(self):
