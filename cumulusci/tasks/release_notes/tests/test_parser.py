<<<<<<< HEAD
from future import standard_library

standard_library.install_aliases()
import http.client
=======
import httplib
import mock
>>>>>>> 02a103b3
import os
import unittest

import responses

from cumulusci.tasks.release_notes.exceptions import GithubIssuesError
from cumulusci.tasks.release_notes.generator import GithubReleaseNotesGenerator
from cumulusci.tasks.release_notes.parser import BaseChangeNotesParser
from cumulusci.tasks.release_notes.parser import ChangeNotesLinesParser
from cumulusci.tasks.release_notes.parser import GithubIssuesParser
from cumulusci.tasks.release_notes.parser import GithubLinesParser
from cumulusci.tasks.release_notes.parser import IssuesParser
from cumulusci.core.exceptions import GithubApiNotFoundError
from cumulusci.core.github import get_github_api
from cumulusci.tasks.release_notes.tests.util_github_api import GithubApiTestMixin
from cumulusci.tasks.release_notes.tests.utils import MockUtil

PARSER_CONFIG = [
    {
        "class_path": "cumulusci.tasks.release_notes.parser.GithubLinesParser",
        "title": "Critical Changes",
    },
    {
        "class_path": "cumulusci.tasks.release_notes.parser.GithubLinesParser",
        "title": "Changes",
    },
    {
        "class_path": "cumulusci.tasks.release_notes.parser.GithubIssuesParser",
        "title": "Issues Closed",
    },
]


class TestBaseChangeNotesParser(unittest.TestCase):
    def test_parse(self):
        parser = BaseChangeNotesParser("Title")
        with self.assertRaises(NotImplementedError):
            parser.parse()

    def test_render(self):
        parser = BaseChangeNotesParser("Title")
        with self.assertRaises(NotImplementedError):
            parser.render()


class TestChangeNotesLinesParser(unittest.TestCase):
    def setUp(self):
        self.title = "Title"

    def test_parse_no_start_line(self):
        change_note = "foo\r\nbar\r\n"
        parser = ChangeNotesLinesParser(None, self.title)
        parser.parse(change_note)
        self.assertEqual(parser.content, [])

    def test_parse_start_line_no_content(self):
        change_note = "# {}\r\n\r\n".format(self.title)
        parser = ChangeNotesLinesParser(None, self.title)
        parser.parse(change_note)
        self.assertEqual(parser.content, [])

    def test_parse_start_line_no_end_line(self):
        change_note = "# {}\r\nfoo\r\nbar".format(self.title)
        parser = ChangeNotesLinesParser(None, self.title)
        parser.parse(change_note)
        self.assertEqual(parser.content, ["foo", "bar"])

    def test_parse_start_line_end_at_header(self):
        change_note = "# {}\r\nfoo\r\n# Another Header\r\nbar".format(self.title)
        parser = ChangeNotesLinesParser(None, self.title)
        parser.parse(change_note)
        self.assertEqual(parser.content, ["foo"])

    def test_parse_start_line_no_content_no_end_line(self):
        change_note = "# {}".format(self.title)
        parser = ChangeNotesLinesParser(None, self.title)
        parser.parse(change_note)
        self.assertEqual(parser.content, [])

    def test_parse_multiple_start_lines_without_end_lines(self):
        change_note = "# {0}\r\nfoo\r\n# {0}\r\nbar\r\n".format(self.title)
        parser = ChangeNotesLinesParser(None, self.title)
        parser.parse(change_note)
        self.assertEqual(parser.content, ["foo", "bar"])

    def test_parse_multiple_start_lines_with_end_lines(self):
        change_note = "# {0}\r\nfoo\r\n\r\n# {0}\r\nbar\r\n\r\nincluded\r\n\r\n# not included".format(
            self.title
        )
        parser = ChangeNotesLinesParser(None, self.title)
        parser.parse(change_note)
        self.assertEqual(parser.content, ["foo", "bar", "included"])

    def test_parse_multi_level_indent(self):
        change_note = "# {0}\r\nfoo \r\n    bar  \r\n        baz \r\n".format(
            self.title
        )
        parser = ChangeNotesLinesParser(None, self.title)
        parser.parse(change_note)
        self.assertEqual(parser.content, ["foo", "    bar", "        baz"])

    def test_parse_subheading(self):
        change_note = "# {0}\r\n## Subheading\r\nfoo".format(self.title)
        parser = ChangeNotesLinesParser(None, self.title)
        parser.parse(change_note)
        self.assertEqual([], parser.content)
        self.assertEqual({"Subheading": ["foo"]}, parser.h2)

    def test_render_no_content(self):
        parser = ChangeNotesLinesParser(None, self.title)
        self.assertEqual(parser.render(), None)

    def test_render_one_content(self):
        parser = ChangeNotesLinesParser(None, self.title)
        content = ["foo"]
        parser.content = content
        self.assertEqual(
            parser.render(), "# {}\r\n\r\n{}".format(self.title, content[0])
        )

    def test_render_multiple_content(self):
        parser = ChangeNotesLinesParser(None, self.title)
        content = ["foo", "bar"]
        parser.content = content
        self.assertEqual(
            parser.render(), "# {}\r\n\r\n{}".format(self.title, "\r\n".join(content))
        )

    def test_render_subheadings(self):
        parser = ChangeNotesLinesParser(None, self.title)
        parser.h2 = {"Subheading": ["foo"]}
        self.assertEqual(
            parser.render(),
            "# {}\r\n\r\n\r\n## Subheading\r\n\r\nfoo".format(self.title),
        )


class TestGithubLinesParser(unittest.TestCase):
    def setUp(self):
        self.title = "Title"

    def test_parse(self):
        generator = mock.Mock(link_pr=True)
        parser = GithubLinesParser(generator, self.title)
        pr = mock.Mock(
            number=1, html_url="http://pr", body="# {}\r\n\r\nfoo".format(self.title)
        )
        parser.parse(pr)
        self.assertEqual(1, parser.pr_number)
        self.assertEqual("http://pr", parser.pr_url)
        self.assertEqual(["foo [[PR1](http://pr)]"], parser.content)


class TestIssuesParser(unittest.TestCase):
    def setUp(self):
        self.title = "Issues"

    def test_issue_numbers(self):
        change_note = "# {}\r\nfix #2\r\nfix #3\r\nfix #5\r\n".format(self.title)
        parser = IssuesParser(None, self.title)
        parser.parse(change_note)
        self.assertEqual(parser.content, [2, 3, 5])

    def test_issue_numbers_and_other_numbers(self):
        change_note = "# {}\r\nfixes #2 but not # 3 or 5".format(self.title)
        parser = IssuesParser(None, self.title)
        parser.parse(change_note)
        self.assertEqual(parser.content, [2])

    def test_multiple_issue_numbers_per_line(self):
        change_note = "# {}\r\nfix #2 also does fix #3 and fix #5\r\n".format(
            self.title
        )
        parser = IssuesParser(None, self.title)
        parser.parse(change_note)
        self.assertEqual(parser.content, [2, 3, 5])

    def test_render(self):
        parser = IssuesParser(None, self.title)
        parser.content = ["1: foo"]
        self.assertEqual("# Issues\r\n\r\n#1: foo", parser.render())


class TestGithubIssuesParser(unittest.TestCase, GithubApiTestMixin):
    def setUp(self):
        self.init_github()
        self.gh = get_github_api("TestUser", "TestPass")
        self.title = "Issues"
        # Set up the mock release_tag lookup response
        self.issue_number_valid = 123
        self.issue_number_invalid = 456
        self.pr_number = 789
        self.pr_url = "https://github.com/{}/{}/pulls/{}".format(
            "TestOwner", "TestRepo", self.pr_number
        )
        self.mock_util = MockUtil("TestOwner", "TestRepo")

    @responses.activate
    def test_issue_numbers(self):
        self.mock_util.mock_get_repo()
        change_note = "# {}\r\nFixes #2, Closed #3 and Resolve #5".format(self.title)
        self.mock_util.mock_pull_request(self.pr_number, body=change_note)
        generator = self._create_generator()
        repo = generator.get_repo()
        pull_request = repo.pull_request(self.pr_number)
        parser = GithubIssuesParser(generator, self.title)
        parser.parse(pull_request)
        pr_url = "https://github.com/TestOwner/TestRepo/pulls/{}".format(self.pr_number)
        expected_content = self._create_expected_content([2, 3, 5], pr_url)
        self.assertEqual(parser.content, expected_content)

    @responses.activate
    def test_issue_numbers_and_other_numbers(self):
        self.mock_util.mock_get_repo()
        change_note = "# {}\r\nFixes #2 but not #5".format(self.title)
        self.mock_util.mock_pull_request(self.pr_number, body=change_note)
        generator = self._create_generator()
        repo = generator.get_repo()
        pull_request = repo.pull_request(self.pr_number)
        parser = GithubIssuesParser(generator, self.title)
        parser.parse(pull_request)
        pr_url = "https://github.com/TestOwner/TestRepo/pulls/{}".format(self.pr_number)
        expected_content = self._create_expected_content([2], pr_url)
        self.assertEqual(parser.content, expected_content)

    @responses.activate
    def test_no_issue_numbers(self):
        pr_number = 1
        self.mock_util.mock_get_repo()
        change_note = "# {}\r\n#2 and #3 are fixed by this change".format(self.title)
        self.mock_util.mock_pull_request(pr_number, body=change_note)
        generator = self._create_generator()
        repo = generator.get_repo()
        pull_request = repo.pull_request(pr_number)
        parser = GithubIssuesParser(generator, self.title)
        parser.parse(pull_request)
        self.assertEqual(parser.content, [])

    @responses.activate
    def test_render_issue_number_valid(self):
        api_url = "{}/issues/{}".format(self.repo_api_url, self.issue_number_valid)
        expected_response = self._get_expected_issue(self.issue_number_valid)
        self.mock_util.mock_get_repo()
        responses.add(method=responses.GET, url=api_url, json=expected_response)
        generator = self._create_generator()
        generator.link_pr = True
        parser = GithubIssuesParser(generator, self.title)
        parser.content = [
            {
                "issue_number": self.issue_number_valid,
                "pr_number": self.pr_number,
                "pr_url": self.pr_url,
            }
        ]
        expected_render = self._create_expected_render(
            self.issue_number_valid, expected_response["title"], True
        )
        self.assertEqual(parser.render(), expected_render)

    @responses.activate
    def test_render_issue_number_invalid(self):
        api_url = "{}/issues/{}".format(self.repo_api_url, self.issue_number_invalid)
        expected_response = self._get_expected_not_found()
        self.mock_util.mock_get_repo()
        responses.add(
            method=responses.GET,
            url=api_url,
            json=expected_response,
            status=http.client.NOT_FOUND,
        )
        generator = self._create_generator()
        parser = GithubIssuesParser(generator, self.title)
        parser.content = [
            {
                "issue_number": self.issue_number_invalid,
                "pr_number": self.pr_number,
                "pr_url": self.pr_url,
            }
        ]
        with self.assertRaises(GithubApiNotFoundError):
            parser.render()

    def test_init__issues_disabled(self):
        generator = mock.Mock(has_issues=False)
        with self.assertRaises(GithubIssuesError):
            parser = GithubIssuesParser(generator, self.title)

    def _create_expected_content(self, issue_numbers, pr_url):
        y = []
        for n in issue_numbers:
            y.append({"issue_number": n, "pr_number": self.pr_number, "pr_url": pr_url})
        return y

    def _create_expected_render(self, issue_number, issue_title, link_pr):
        render = "# {}\r\n\r\n#{}: {}".format(self.title, issue_number, issue_title)
        if link_pr:
            render += " [[PR{}]({})]".format(self.pr_number, self.pr_url)
        return render

    def _create_generator(self):
        generator = GithubReleaseNotesGenerator(
            self.gh, self.github_info.copy(), PARSER_CONFIG, "release/1.1"
        )
        return generator


class TestCommentingGithubIssuesParser(unittest.TestCase, GithubApiTestMixin):
    def setUp(self):
        self.init_github()
        self.gh = get_github_api("TestUser", "TestPass")
        self.mock_util = MockUtil("TestOwner", "TestRepo")
        self.title = "Issues"
        self.issue_number_without_comments = 1
        self.issue_number_with_beta_comment = 2
        self.issue_number_without_beta_comment = 3
        self.issue_number_with_prod_comment = 4
        self.issue_number_without_prod_comment = 5
        self.pr_number = 6
        self.pr_url = "http://example.com/pulls/{}".format(self.pr_number)
        self.tag_prod = "release/1.2"
        self.tag_beta = "beta/1.2-Beta_3"
        self.tag_not_prod_or_beta = "foo"
        self.version_number_prod = "1.1"
        self.version_number_beta = "1.2 (Beta 3)"

    def _create_generator(self, tag):
        generator = GithubReleaseNotesGenerator(
            self.gh, self.github_info.copy(), PARSER_CONFIG, tag, publish=True
        )
        return generator

    @responses.activate
    def test_render_issue_without_comments(self):
        issue_number = self.issue_number_without_comments
        tag = self.tag_not_prod_or_beta
        self.mock_util.mock_get_repo()
        self.mock_util.mock_post_comment(issue_number)

        # Mock the issue
        api_url = "{}/issues/{}".format(self.repo_api_url, issue_number)
        expected_issue = self._get_expected_issue(issue_number)
        responses.add(method=responses.GET, url=api_url, json=expected_issue)

        # Mock the comments list
        api_url = "{}/issues/{}/comments".format(self.repo_api_url, issue_number)
        responses.add(
            method=responses.GET, url=api_url, body="", content_type="application/json"
        )

        generator = self._create_generator(tag)
        parser = GithubIssuesParser(generator, self.title)
        parser.content = [
            {
                "issue_number": issue_number,
                "pr_number": self.pr_number,
                "pr_url": self.pr_url,
            }
        ]
        expected_render = self._create_expected_render(
            issue_number, expected_issue["title"], False
        )
        render = parser.render()
        self.assertEqual(render, expected_render)
        self.assertEqual(len(responses.calls._calls), 3)

    @responses.activate
    def test_render_issue_with_beta_comment(self):
        issue_number = self.issue_number_with_beta_comment
        tag = self.tag_beta
        self.mock_util.mock_get_repo()
        self.mock_util.mock_post_comment(issue_number)

        # Mock the issue
        api_url = "{}/issues/{}".format(self.repo_api_url, issue_number)
        expected_issue = self._get_expected_issue(issue_number)
        responses.add(method=responses.GET, url=api_url, json=expected_issue)

        # Mock the comments list
        api_url = "{}/issues/{}/comments".format(self.repo_api_url, issue_number)
        expected_comment_1 = self._get_expected_issue_comment(
            GithubIssuesParser.ISSUE_COMMENT["beta"]
        )
        expected_comments = [expected_comment_1]
        responses.add(method=responses.GET, url=api_url, json=expected_comments)

        generator = self._create_generator(tag)
        parser = GithubIssuesParser(generator, self.title)
        parser.content = [
            {
                "issue_number": issue_number,
                "pr_number": self.pr_number,
                "pr_url": self.pr_url,
            }
        ]
        expected_render = self._create_expected_render(
            issue_number, expected_issue["title"], False
        )
        render = parser.render()
        self.assertEqual(render, expected_render)
        self.assertEqual(len(responses.calls._calls), 4)

    @responses.activate
    def test_render_issue_without_beta_comment(self):
        issue_number = self.issue_number_without_beta_comment
        tag = self.tag_beta
        self.mock_util.mock_get_repo()
        # Mock the issue
        api_url = "{}/issues/{}".format(self.repo_api_url, issue_number)
        expected_issue = self._get_expected_issue(issue_number)
        responses.add(method=responses.GET, url=api_url, json=expected_issue)

        # Mock the comments list
        api_url = "{}/issues/{}/comments".format(self.repo_api_url, issue_number)
        expected_comment_1 = self._get_expected_issue_comment("Some other comment")
        expected_comments = [expected_comment_1]
        responses.add(
            method=responses.GET, url=api_url, body="", content_type="application/json"
        )

        # Mock the comment post response
        api_url = "{}/issues/{}/comments".format(self.repo_api_url, issue_number)
        expected_comment_1 = self._get_expected_issue_comment(
            "{} {}".format(
                GithubIssuesParser.ISSUE_COMMENT["beta"], self.version_number_beta
            )
        )
        responses.add(method=responses.POST, url=api_url, json=expected_comment_1)

        generator = self._create_generator(tag)
        parser = GithubIssuesParser(generator, self.title)
        parser.content = [
            {
                "issue_number": issue_number,
                "pr_number": self.pr_number,
                "pr_url": self.pr_url,
            }
        ]
        expected_render = self._create_expected_render(
            issue_number, expected_issue["title"], False
        )
        self.assertEqual(parser.render(), expected_render)
        self.assertEqual(len(responses.calls._calls), 5)

    @responses.activate
    def test_render_issue_with_prod_comment(self):
        issue_number = self.issue_number_with_prod_comment
        tag = self.tag_prod

        self.mock_util.mock_get_repo()

        # Mock the issue
        api_url = "{}/issues/{}".format(self.repo_api_url, issue_number)
        expected_issue = self._get_expected_issue(issue_number)
        responses.add(method=responses.GET, url=api_url, json=expected_issue)

        # Mock the comments list
        api_url = "{}/issues/{}/comments".format(self.repo_api_url, issue_number)
        expected_comment_1 = self._get_expected_issue_comment(
            GithubIssuesParser.ISSUE_COMMENT["prod"]
        )
        expected_comments = [expected_comment_1]
        responses.add(method=responses.GET, url=api_url, json=expected_comments)

        generator = self._create_generator(tag)
        parser = GithubIssuesParser(generator, self.title)
        parser.content = [
            {
                "issue_number": issue_number,
                "pr_number": self.pr_number,
                "pr_url": self.pr_url,
            }
        ]
        expected_render = self._create_expected_render(
            issue_number, expected_issue["title"], False
        )
        self.assertEqual(parser.render(), expected_render)
        self.assertEqual(len(responses.calls._calls), 4)

    @responses.activate
    def test_render_issue_without_prod_comment(self):
        issue_number = self.issue_number_without_prod_comment
        tag = self.tag_prod
        self.mock_util.mock_get_repo()
        # Mock the issue
        api_url = "{}/issues/{}".format(self.repo_api_url, issue_number)
        expected_issue = self._get_expected_issue(issue_number)
        responses.add(method=responses.GET, url=api_url, json=expected_issue)

        # Mock the comments list
        api_url = "{}/issues/{}/comments".format(self.repo_api_url, issue_number)
        expected_comment_1 = self._get_expected_issue_comment("Some other comment")
        expected_comments = [expected_comment_1]
        responses.add(
            method=responses.GET, url=api_url, body="", content_type="application/json"
        )

        # Mock the comment post response
        api_url = "{}/issues/{}/comments".format(self.repo_api_url, issue_number)
        expected_comment_1 = self._get_expected_issue_comment(
            "{} {}".format(
                GithubIssuesParser.ISSUE_COMMENT["prod"], self.version_number_prod
            )
        )
        responses.add(method=responses.POST, url=api_url, json=expected_comment_1)

        generator = self._create_generator(tag)
        parser = GithubIssuesParser(generator, self.title)
        parser.content = [
            {
                "issue_number": issue_number,
                "pr_number": self.pr_number,
                "pr_url": self.pr_url,
            }
        ]
        expected_render = self._create_expected_render(
            issue_number, expected_issue["title"], False
        )
        render = parser.render()
        self.assertEqual(render, expected_render)
        self.assertEqual(len(responses.calls._calls), 5)

    def _create_expected_render(self, issue_number, issue_title, link_pr):
        render = "# {}\r\n\r\n#{}: {}".format(self.title, issue_number, issue_title)
        if link_pr:
            render += " [[PR{}]({})]".format(self.pr_number, self.pr_url)
        return render<|MERGE_RESOLUTION|>--- conflicted
+++ resolved
@@ -1,12 +1,8 @@
-<<<<<<< HEAD
 from future import standard_library
 
 standard_library.install_aliases()
 import http.client
-=======
-import httplib
 import mock
->>>>>>> 02a103b3
 import os
 import unittest
 
