--- conflicted
+++ resolved
@@ -138,22 +138,18 @@
         self.return_values["package_id"] = self.package_id
 
         # submit request to create package version
-        options = {"package_type": self.package_config.package_type.value}
+        options = {
+            "package_type": self.package_config.package_type.value,
+            "namespace_inject": self.package_config.namespace,
+            "namespaced_org": self.package_config.namespace is not None,
+        }
         if "static_resource_path" in self.options:
             options["static_resource_path"] = self.options["static_resource_path"]
 
         package_zip_builder = MetadataPackageZipBuilder(
             path=self.project_config.default_package_path,
             name=self.package_config.package_name,
-<<<<<<< HEAD
-            options={
-                "package_type": self.package_config.package_type.value,
-                "namespace_inject": self.package_config.namespace,
-                "namespaced_org": self.package_config.namespace is not None,
-            },
-=======
             options=options,
->>>>>>> 18cf4493
             logger=self.logger,
         )
         self.request_id = self._create_version_request(
