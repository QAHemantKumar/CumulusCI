from cumulusci.core.exceptions import ApexCompilationException
from cumulusci.core.exceptions import ApexException
from cumulusci.core.exceptions import TaskOptionsError
from cumulusci.tasks.salesforce import BaseSalesforceApiTask
from cumulusci.utils import in_directory


class AnonymousApexTask(BaseSalesforceApiTask):
<<<<<<< HEAD
    """ Executes a string of anonymous apex. """

    task_options = {"apex": {"description": "The apex to run.", "required": True}}
=======
    """ Executes anonymous apex from a file or string."""

    task_docs = """
    Use the `apex` option to run a string of anonymous Apex.
    Use the `path` option to run anonymous Apex from a file.
    Or use both to concatenate the string to the file contents.
    """

    task_options = {
        "path": {"description": "The path to an Apex file to run.", "required": False},
        "apex": {
            "description": "A string of Apex to run (after the file, if specified).",
            "required": False,
        },
        "managed": {
            "description": (
                "If True, will insert the project's namespace prefix.  "
                "Defaults to False or no namespace."
            ),
            "required": False,
        },
        "namespaced": {
            "description": (
                "If True, the tokens %%%NAMESPACED_RT%%% and %%%namespaced%%% "
                "will get replaced with the namespace prefix for Record Types."
            ),
            "required": False,
        },
    }
>>>>>>> f5fc8997

    def _validate_options(self):
        super(AnonymousApexTask, self)._validate_options()

        if not self.options.get("path") and not self.options.get("apex"):
            raise TaskOptionsError(
                "You must specify either the `path` or `apex` option."
            )

    def _run_task(self):
<<<<<<< HEAD
        self.logger.info("Executing Anonymous Apex")
        result = self.tooling._call_salesforce(
            method="GET",
            url="{}executeAnonymous".format(self.tooling.base_url),
            params={"anonymousBody": self.options["apex"]},
        )
        if result.status_code != 200:
            raise SalesforceGeneralError(url, path, result.status_code, result.content)
        # anon_results is an ExecuteAnonymous Result
        # https://developer.salesforce.com/docs/atlas.en-us.apexcode.meta/apexcode/sforce_api_calls_executeanonymous_result.htm

=======
        apex = ""
        apex_path = self.options.get("path")
        if apex_path:
            if not in_directory(apex_path, self.project_config.repo_root):
                raise TaskOptionsError(
                    "Please specify a path inside your project repository. "
                    "You specified: {}".format(apex_path)
                )
            self.logger.info("Executing anonymous Apex from {}".format(apex_path))
            try:
                with open(apex_path, "r") as f:
                    apex = f.read()
            except IOError:
                raise TaskOptionsError(
                    "Could not find or read file: {}".format(apex_path)
                )
        else:
            self.logger.info("Executing anonymous Apex")

        apex_string = self.options.get("apex")
        if apex_string:
            apex = apex + "\n" + apex_string

        apex = self._prepare_apex(apex)
        result = self.tooling._call_salesforce(
            method="GET",
            url="{}executeAnonymous".format(self.tooling.base_url),
            params={"anonymousBody": apex},
        )
        self._check_result(result)

        self.logger.info("Anonymous Apex Success")

    def _prepare_apex(self, apex):
        # Process namespace tokens
        managed = self.options.get("managed") or False
        namespaced = self.options.get("namespaced") or False
        namespace = self.project_config.project__package__namespace
        namespace_prefix = ""
        record_type_prefix = ""
        if managed or namespaced:
            namespace_prefix = namespace + "__"
        if namespaced:
            record_type_prefix = namespace + "."
        apex = apex.replace("%%%NAMESPACE%%%", namespace_prefix)
        apex = apex.replace("%%%NAMESPACED_ORG%%%", namespace_prefix)
        apex = apex.replace("%%%NAMESPACED_RT%%%", record_type_prefix)

        return apex

    def _check_result(self, result):
        # anon_results is an ExecuteAnonymous Result
        # https://developer.salesforce.com/docs/atlas.en-us.apexcode.meta/apexcode/sforce_api_calls_executeanonymous_result.htm
>>>>>>> f5fc8997
        anon_results = result.json()
        if not anon_results["compiled"]:
            raise ApexCompilationException(
                anon_results["line"], anon_results["compileProblem"]
            )
<<<<<<< HEAD

        if not anon_results["success"]:
            raise ApexException(
                anon_results["exceptionMessage"], anon_results["exceptionStackTrace"]
            )

        self.logger.info("Anonymous Apex Success")
=======
        if not anon_results["success"]:
            raise ApexException(
                anon_results["exceptionMessage"], anon_results["exceptionStackTrace"]
            )
>>>>>>> f5fc8997
<|MERGE_RESOLUTION|>--- conflicted
+++ resolved
@@ -6,11 +6,6 @@
 
 
 class AnonymousApexTask(BaseSalesforceApiTask):
-<<<<<<< HEAD
-    """ Executes a string of anonymous apex. """
-
-    task_options = {"apex": {"description": "The apex to run.", "required": True}}
-=======
     """ Executes anonymous apex from a file or string."""
 
     task_docs = """
@@ -40,7 +35,6 @@
             "required": False,
         },
     }
->>>>>>> f5fc8997
 
     def _validate_options(self):
         super(AnonymousApexTask, self)._validate_options()
@@ -51,19 +45,6 @@
             )
 
     def _run_task(self):
-<<<<<<< HEAD
-        self.logger.info("Executing Anonymous Apex")
-        result = self.tooling._call_salesforce(
-            method="GET",
-            url="{}executeAnonymous".format(self.tooling.base_url),
-            params={"anonymousBody": self.options["apex"]},
-        )
-        if result.status_code != 200:
-            raise SalesforceGeneralError(url, path, result.status_code, result.content)
-        # anon_results is an ExecuteAnonymous Result
-        # https://developer.salesforce.com/docs/atlas.en-us.apexcode.meta/apexcode/sforce_api_calls_executeanonymous_result.htm
-
-=======
         apex = ""
         apex_path = self.options.get("path")
         if apex_path:
@@ -117,23 +98,12 @@
     def _check_result(self, result):
         # anon_results is an ExecuteAnonymous Result
         # https://developer.salesforce.com/docs/atlas.en-us.apexcode.meta/apexcode/sforce_api_calls_executeanonymous_result.htm
->>>>>>> f5fc8997
         anon_results = result.json()
         if not anon_results["compiled"]:
             raise ApexCompilationException(
                 anon_results["line"], anon_results["compileProblem"]
             )
-<<<<<<< HEAD
-
         if not anon_results["success"]:
             raise ApexException(
                 anon_results["exceptionMessage"], anon_results["exceptionStackTrace"]
-            )
-
-        self.logger.info("Anonymous Apex Success")
-=======
-        if not anon_results["success"]:
-            raise ApexException(
-                anon_results["exceptionMessage"], anon_results["exceptionStackTrace"]
-            )
->>>>>>> f5fc8997
+            )