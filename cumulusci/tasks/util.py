--- conflicted
+++ resolved
@@ -6,10 +6,6 @@
 
 from cumulusci.core.exceptions import TaskOptionsError
 from cumulusci.core.tasks import BaseTask
-<<<<<<< HEAD
-=======
-from cumulusci.core.utils import process_list_arg, process_bool_arg
->>>>>>> 100b7f98
 from cumulusci.utils import download_extract_zip, find_replace, find_replace_regex
 from cumulusci.utils.options import (
     Field,
@@ -148,7 +144,6 @@
             os.remove(path)
 
 
-<<<<<<< HEAD
 class FindReplaceOptions(CCIOptions):
     find: str = Field(..., description="The string to search for")
     replace: str = Field(
@@ -160,6 +155,10 @@
         "*",
         description="A UNIX like filename pattern used for matching filenames, or a list of them. See python fnmatch docs for syntax. If passed via command line, use a comma separated string. Defaults to *",
     )
+    env_replace: bool = Field(
+        False,
+        description="If True, treat the value of the replace option as the name of an environment variable, and use the value of that variable as the replacement string. Defaults to False",
+    )
 
 
 class FindReplace(BaseTask):
@@ -167,38 +166,6 @@
         max: int = Field(
             None,
             description="The max number of matches to replace.  Defaults to replacing all matches.",
-=======
-class FindReplace(BaseTask):
-    task_options = {
-        "find": {"description": "The string to search for", "required": True},
-        "replace": {
-            "description": "The string to replace matches with. Defaults to an empty string",
-            "required": True,
-        },
-        "env_replace": {
-            "description": "If True, treat the value of the replace option as the name of an environment variable, and use the value of that variable as the replacement string. Defaults to False",
-            "required": False,
-        },
-        "path": {"description": "The path to recursively search", "required": True},
-        "file_pattern": {
-            "description": "A UNIX like filename pattern used for matching filenames, or a list of them. See python fnmatch docs for syntax. If passed via command line, use a comma separated string. Defaults to *"
-        },
-        "max": {
-            "description": "The max number of matches to replace.  Defaults to replacing all matches."
-        },
-    }
-
-    def _init_options(self, kwargs):
-        super(FindReplace, self)._init_options(kwargs)
-
-        if "replace" not in self.options:
-            self.options["replace"] = ""
-        self.options["file_pattern"] = process_list_arg(
-            self.options.get("file_pattern") or "*"
->>>>>>> 100b7f98
-        )
-        self.options["env_replace"] = process_bool_arg(
-            self.options.get("env_replace") or False
         )
 
     parsed_options: Options
@@ -208,9 +175,6 @@
         if self.parsed_options.max:
             kwargs["max"] = self.parsed_options.max
 
-<<<<<<< HEAD
-        for file_pattern in self.parsed_options.file_pattern:
-=======
         if self.options["env_replace"]:
             if self.options["replace"] in os.environ.keys():
                 self.options["replace"] = os.environ[self.options["replace"]]
@@ -220,7 +184,6 @@
                 )
 
         for file_pattern in self.options["file_pattern"]:
->>>>>>> 100b7f98
             find_replace(
                 find=self.parsed_options.find,
                 replace=self.parsed_options.replace,
