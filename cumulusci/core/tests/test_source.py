--- conflicted
+++ resolved
@@ -355,14 +355,7 @@
         assert isinstance(project_config, BaseProjectConfig)
         assert pathlib.Path(project_config.repo_root).samefile(
             os.path.join(
-<<<<<<< HEAD
-                self.project_config.project_cache_dir,
-                "projects",
-                "TestRepo",
-                "tag_sha",
-=======
                 self.project_config.cache_dir, "projects", "TestRepo", "tag_sha"
->>>>>>> a341a91c
             )
         )
 
