from collections import defaultdict
from distutils.version import StrictVersion
import os
import re
from contextlib import contextmanager
from urllib.parse import urlparse
from cumulusci.utils.fileutils import open_fs_resource

import requests
from simple_salesforce import Salesforce

from cumulusci.core.config import BaseConfig
from cumulusci.core.exceptions import SalesforceCredentialsException, CumulusCIException
from cumulusci.oauth.salesforce import SalesforceOAuth2
from cumulusci.oauth.salesforce import jwt_session


SKIP_REFRESH = os.environ.get("CUMULUSCI_DISABLE_REFRESH")
SANDBOX_MYDOMAIN_RE = re.compile(r"\.cs\d+\.my\.(.*)salesforce\.com")
MYDOMAIN_RE = re.compile(r"\.my\.(.*)salesforce\.com")


class OrgConfig(BaseConfig):
    """ Salesforce org configuration (i.e. org credentials) """

    # make sure it can be mocked for tests
    SalesforceOAuth2 = SalesforceOAuth2

    def __init__(self, config: dict, name: str, keychain=None, global_org=False):
        self.keychain = keychain
        self.global_org = global_org

        self.name = name
        self._community_info_cache = {}
        self._client = None
        self._latest_api_version = None
        self._installed_packages = None
        self._is_person_accounts_enabled = None
        super(OrgConfig, self).__init__(config)

    def refresh_oauth_token(self, keychain, connected_app=None):
        """Get a fresh access token and store it in the org config.

        If the SFDX_CLIENT_ID and SFDX_HUB_KEY environment variables are set,
        this is done using the Oauth2 JWT flow.

        Otherwise it is done using the Oauth2 Refresh Token flow using the connected app
        configured in the keychain's connected_app service.

        Also refreshes user and org info that is cached in the org config.
        """
        # invalidate memoized simple-salesforce client with old token
        self._client = None

        if not SKIP_REFRESH:
            SFDX_CLIENT_ID = os.environ.get("SFDX_CLIENT_ID")
            SFDX_HUB_KEY = os.environ.get("SFDX_HUB_KEY")
            if SFDX_CLIENT_ID and SFDX_HUB_KEY:
                info = jwt_session(
                    SFDX_CLIENT_ID, SFDX_HUB_KEY, self.username, self.instance_url
                )
            else:
                info = self._refresh_token(keychain, connected_app)
            if info != self.config:
                self.config.update(info)
        self._load_userinfo()
        self._load_orginfo()

    @contextmanager
    def save_if_changed(self):
        orig_config = self.config.copy()
        yield
        if self.config != orig_config:
            self.logger.info("Org info updated, writing to keychain")
            self.save()

    def _refresh_token(self, keychain, connected_app):
        if keychain:  # it might be none'd and caller adds connected_app
            connected_app = keychain.get_service("connected_app")
        if connected_app is None:
            raise AttributeError(
                "No connected app or keychain was passed to refresh_oauth_token."
            )
        client_id = self.client_id
        client_secret = self.client_secret
        if not client_id:
            client_id = connected_app.client_id
            client_secret = connected_app.client_secret
        sf_oauth = self.SalesforceOAuth2(
            client_id,
            client_secret,
            connected_app.callback_url,  # Callback url isn't really used for this call
            auth_site=self.instance_url,
        )

        resp = sf_oauth.refresh_token(self.refresh_token)
        if resp.status_code != 200:
            raise SalesforceCredentialsException(
                f"Error refreshing OAuth token: {resp.text}"
            )
        return resp.json()

    @property
    def lightning_base_url(self):
        instance_url = self.instance_url.rstrip("/")
        if SANDBOX_MYDOMAIN_RE.search(instance_url):
            return SANDBOX_MYDOMAIN_RE.sub(r".lightning.\1force.com", instance_url)
        elif MYDOMAIN_RE.search(instance_url):
            return MYDOMAIN_RE.sub(r".lightning.\1force.com", instance_url)
        else:
            return self.instance_url.split(".")[0] + ".lightning.force.com"

    @property
    def salesforce_client(self):
        if not self._client:
            self._client = Salesforce(
                instance=self.instance_url.replace("https://", ""),
                session_id=self.access_token,
                version=self.latest_api_version,
            )

        return self._client

    @property
    def latest_api_version(self):
        if not self._latest_api_version:
            headers = {"Authorization": "Bearer " + self.access_token}
            response = requests.get(
                self.instance_url + "/services/data", headers=headers
            )
            self._latest_api_version = str(response.json()[-1]["version"])

        return self._latest_api_version

    @property
    def start_url(self):
        start_url = "%s/secur/frontdoor.jsp?sid=%s" % (
            self.instance_url,
            self.access_token,
        )
        return start_url

    @property
    def user_id(self):
        return self.id.split("/")[-1]

    @property
    def org_id(self):
        return self.id.split("/")[-2]

    @property
    def username(self):
        """ Username for the org connection. """
        username = self.config.get("username")
        if not username:
            username = self.userinfo__preferred_username
        return username

    def load_userinfo(self):
        self._load_userinfo()

    def _load_userinfo(self):
        headers = {"Authorization": "Bearer " + self.access_token}
        response = requests.get(
            self.instance_url + "/services/oauth2/userinfo", headers=headers
        )
        if response != self.config.get("userinfo", {}):
            self.config.update({"userinfo": response.json()})

    def can_delete(self):
        return False

    def _load_orginfo(self):
        self._org_sobject = self.salesforce_client.Organization.get(self.org_id)

        result = {
            "org_type": self._org_sobject["OrganizationType"],
            "is_sandbox": self._org_sobject["IsSandbox"],
            "instance_name": self._org_sobject["InstanceName"],
        }
        self.config.update(result)

    @property
    def organization_sobject(self):
        return self._org_sobject

    def _fetch_community_info(self):
        """Use the API to re-fetch information about communities"""
        response = self.salesforce_client.restful("connect/communities")

        # Since community names must be unique, we'll return a dictionary
        # with the community names as keys
        result = {community["name"]: community for community in response["communities"]}
        return result

    def get_community_info(self, community_name, force_refresh=False):
        """Return the community information for the given community

        An API call will be made the first time this function is used,
        and the return values will be cached. Subsequent calls will
        not call the API unless the requested community name is not in
        the cached results, or unless the force_refresh parameter is
        set to True.

        """

        if force_refresh or community_name not in self._community_info_cache:
            self._community_info_cache = self._fetch_community_info()

        if community_name not in self._community_info_cache:
            raise Exception(
                f"Unable to find community information for '{community_name}'"
            )

        return self._community_info_cache[community_name]

    def has_minimum_package_version(self, package_identifier, version_identifier):
        """Return True if the org has a version of the specified package that is
        equal to or newer than the supplied version identifier.

        The package identifier may be either a namespace or a 033 package Id.
        The version identifier should be in "1.2.3" or "1.2.3b4" format.

        A CumulusCIException will be thrown if you request to check a namespace
        and multiple second-generation packages sharing that namespace are installed.
        Use a package Id to handle this circumstance."""
        installed_version = self.installed_packages.get(package_identifier)

        if not installed_version:
            return False
        elif len(installed_version) > 1:
            raise CumulusCIException(
                f"Cannot check installed version of {package_identifier}, because multiple "
                f"packages are installed that match this identifier."
            )

        return installed_version[0] >= version_identifier

    @property
    def installed_packages(self):
        """installed_packages is a dict mapping a namespace or package Id (033*) to the installed package
        version(s) matching that identifier. All values are lists, because multiple second-generation
        packages may be installed with the same namespace.

        To check if a required package is present, call `has_minimum_package_version()` with either the
        namespace or 033 Id of the desired package and its version, in 1.2.3 format.

        Beta version of a package are represented as "1.2.3b5", where 5 is the build number."""
        if not self._installed_packages:
            response = self.salesforce_client.restful(
                "tooling/query/?q=SELECT SubscriberPackage.Id, SubscriberPackage.NamespacePrefix, SubscriberPackageVersion.MajorVersion, "
                "SubscriberPackageVersion.MinorVersion, SubscriberPackageVersion.PatchVersion,  "
                "SubscriberPackageVersion.BuildNumber, SubscriberPackageVersion.IsBeta "
                "FROM InstalledSubscriberPackage"
            )

            self._installed_packages = defaultdict(list)
            for package in response["records"]:
                sp = package["SubscriberPackage"]
                spv = package["SubscriberPackageVersion"]
                # PatchVersion is a 0 on a non-patch version.
                version = (
                    f"{spv['MajorVersion']}.{spv['MinorVersion']}.{spv['PatchVersion']}"
                )
                if spv["IsBeta"]:
                    version += f"b{spv['BuildNumber']}"
                self._installed_packages[sp["NamespacePrefix"]].append(
                    StrictVersion(version)
                )
                self._installed_packages[sp["Id"]].append(StrictVersion(version))

        return self._installed_packages

    def reset_installed_packages(self):
        self._installed_packages = None

    def save(self):
        assert self.keychain, "Keychain was not set on OrgConfig"
        self.keychain.set_org(self, self.global_org)

    def get_domain(self):
        instance_url = self.config.get("instance_url", "")
        return urlparse(instance_url).hostname or ""

    def get_orginfo_cache_dir(self, cachename):
        "Returns a context managed FSResource object"
        assert self.keychain, "Keychain should be set"
        if self.global_org:
            cache_dir = self.keychain.global_config_dir
        else:
<<<<<<< HEAD
            cache_dir = self.keychain.project_cache_dir
        cache_dir = cache_dir / "orginfo" / self.get_domain() / cachename
=======
            cache_dir = self.keychain.cache_dir
        uniqifier = self.get_domain() + "__" + str(self.username).replace("@", "__")
        cache_dir = cache_dir / "orginfo" / uniqifier / cachename
>>>>>>> a341a91c

        cache_dir.mkdir(parents=True, exist_ok=True)
        return open_fs_resource(cache_dir)

    @property
    def is_person_accounts_enabled(self):
        """
        Returns if the org has person accounts enabled, i.e. if Account has an ``IsPersonAccount`` field.

        **Example**

        Selectively run a task in a flow only if Person Accounts is or is not enabled.

        .. code-block:: yaml

            flows:
                load_storytelling_data:
                    steps:
                        1:
                            task: load_dataset
                            options:
                                mapping: datasets/with_person_accounts/mapping.yml
                                sql_path: datasets/with_person_accounts/data.sql
                            when: org_config.is_person_accounts_enabled
                        2:
                            task: load_dataset
                            options:
                                mapping: datasets/without_person_accounts/mapping.yml
                                sql_path: datasets/without_person_accounts/data.sql
                            when: not org_config.is_person_accounts_enabled

        """
        if self._is_person_accounts_enabled is None:
            self._is_person_accounts_enabled = any(
                field["name"] == "IsPersonAccount"
                for field in self.salesforce_client.Account.describe()["fields"]
            )
        return self._is_person_accounts_enabled<|MERGE_RESOLUTION|>--- conflicted
+++ resolved
@@ -288,14 +288,9 @@
         if self.global_org:
             cache_dir = self.keychain.global_config_dir
         else:
-<<<<<<< HEAD
-            cache_dir = self.keychain.project_cache_dir
-        cache_dir = cache_dir / "orginfo" / self.get_domain() / cachename
-=======
             cache_dir = self.keychain.cache_dir
         uniqifier = self.get_domain() + "__" + str(self.username).replace("@", "__")
         cache_dir = cache_dir / "orginfo" / uniqifier / cachename
->>>>>>> a341a91c
 
         cache_dir.mkdir(parents=True, exist_ok=True)
         return open_fs_resource(cache_dir)
