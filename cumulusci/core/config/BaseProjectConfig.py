--- conflicted
+++ resolved
@@ -195,11 +195,7 @@
                     in_remote_origin = True
                     continue
                 if in_remote_origin and "url = " in line:
-<<<<<<< HEAD
-                    return line[7:]
-=======
                     return line[len("url = ") :]
->>>>>>> f5fc8997
 
     @property
     def repo_owner(self):
@@ -305,13 +301,9 @@
             processors=("raven.processors.SanitizePasswordsProcessor",),
         )
 
-<<<<<<< HEAD
-    def get_github_api(self):
-=======
     # Skipping coverage because the module structure
     # makes it hard to patch our get_github_api global
     def get_github_api(self):  # pragma: nocover
->>>>>>> f5fc8997
         github_config = self.keychain.get_service("github")
         gh = get_github_api(github_config.username, github_config.password)
         return gh
@@ -437,11 +429,7 @@
         pretty = []
         for dependency in dependencies:
             prefix = "{}  - ".format(" " * indent)
-<<<<<<< HEAD
-            for key, value in list(dependency.items()):
-=======
             for key, value in sorted(dependency.items()):
->>>>>>> f5fc8997
                 extra = []
                 if value is None or value is False:
                     continue
@@ -494,13 +482,9 @@
 
         # Get the cumulusci.yml file
         contents = repo.contents("cumulusci.yml", **kwargs)
-<<<<<<< HEAD
         cumulusci_yml = hiyapyco.load(
             bytes_to_native_str(contents.decoded), loglevel="INFO"
         )
-=======
-        cumulusci_yml = hiyapyco.load(contents.decoded, loglevel="INFO")
->>>>>>> f5fc8997
 
         # Get the namespace from the cumulusci.yml if set
         namespace = cumulusci_yml.get("project", {}).get("package", {}).get("namespace")
@@ -605,11 +589,7 @@
                     version = repo._get(url).json()["name"]
                 except Exception as e:
                     self.logger.warn(
-<<<<<<< HEAD
                         "{}{}: {}".format(indent, e.__class__.__name__, str(e))
-=======
-                        "{}{}: {}".format(indent, e.__class__.__name__, e.message)
->>>>>>> f5fc8997
                     )
 
             if not version:
