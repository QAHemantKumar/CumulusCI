#!/usr/bin/env python
# -*- coding: utf-8 -*-

from setuptools import setup
from pkgutil import walk_packages


def find_packages(path=["."], prefix=""):
    yield prefix
    prefix = prefix + "."
    for _, name, ispkg in walk_packages(path, prefix):
        if ispkg:
            yield name


with open("README.rst", "rb") as readme_file:
    readme = readme_file.read().decode("utf-8")

with open("HISTORY.rst", "rb") as history_file:
    history = history_file.read().decode("utf-8")

with open("requirements.txt") as requirements_file:
    requirements = [
        req.split("#")[0].strip() for req in requirements_file.read().splitlines()
    ]

with open("requirements_dev.txt") as dev_requirements_file:
    test_requirements = [
        req
        for req in dev_requirements_file.read().splitlines()
        if not req.startswith("-")
    ]


setup(
    name="cumulusci",
<<<<<<< HEAD
    version="3.6.1.dev9",
=======
    version="3.8.0",
>>>>>>> 9ed6e6bc
    description="Build and release tools for Salesforce developers",
    long_description=readme + u"\n\n" + history,
    long_description_content_type="text/x-rst",
    author="Salesforce.org",
    author_email="jlantz@salesforce.com",
    url="https://github.com/SFDO-Tooling/CumulusCI",
    packages=list(find_packages(["cumulusci"], "cumulusci")),
    package_dir={"cumulusci": "cumulusci"},
    entry_points={"console_scripts": ["cci=cumulusci.cli.cci:main"]},
    include_package_data=True,
    install_requires=requirements,
    license="BSD license",
    zip_safe=False,
    keywords="cumulusci",
    classifiers=[
        "Development Status :: 5 - Production/Stable",
        "Intended Audience :: Developers",
        "License :: OSI Approved :: BSD License",
        "Natural Language :: English",
        "Programming Language :: Python :: 3",
        "Programming Language :: Python :: 3.6",
        "Programming Language :: Python :: 3.7",
        "Programming Language :: Python :: 3.8",
    ],
    test_suite="cumulusci.core.tests",
    tests_require=test_requirements,
    python_requires=">=3.6",
)<|MERGE_RESOLUTION|>--- conflicted
+++ resolved
@@ -1,6 +1,7 @@
 #!/usr/bin/env python
 # -*- coding: utf-8 -*-
 
+import os.path
 from setuptools import setup
 from pkgutil import walk_packages
 
@@ -12,6 +13,9 @@
         if ispkg:
             yield name
 
+
+with open(os.path.join("cumulusci", "version.txt"), "r") as version_file:
+    version = version_file.read().strip()
 
 with open("README.rst", "rb") as readme_file:
     readme = readme_file.read().decode("utf-8")
@@ -34,11 +38,7 @@
 
 setup(
     name="cumulusci",
-<<<<<<< HEAD
-    version="3.6.1.dev9",
-=======
-    version="3.8.0",
->>>>>>> 9ed6e6bc
+    version=version,
     description="Build and release tools for Salesforce developers",
     long_description=readme + u"\n\n" + history,
     long_description_content_type="text/x-rst",
